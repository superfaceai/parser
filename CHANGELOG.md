# Changelog

All notable changes to this project will be documented in this file.

The format is based on [Keep a Changelog](https://keepachangelog.com/en/1.0.0/),
and this project adheres to [Semantic Versioning](https://semver.org/spec/v2.0.0.html).

## [Unreleased]
### Fixed
<<<<<<< HEAD
- Remove limited validation of binary expressions and let other constructs handle them
=======
- Unwrap non null structure in validation of nested properties

### Fixed
- Remove unnecessary linting of input in HTTP Request node
- Validate arguments in inline call only against input
>>>>>>> 21ae06ce

## [1.0.0] - 2021-11-04
### Added
- `ProfileVersion` class representing version of profile in ProfileId
- `ProfileId` class representing complete id of profile
- `MapVersion` class representing version of map in MapId
- `MapId` class representing complete id of map

### Changed
- **BREAKING CHANGE:** `ProfileDocumentId` renamed to `ProfileIdRange`
- **BREAKING CHANGE:** `DocumentVersion` renamed to `VersionRange`
- **BREAKING CHANGE:** `parseVersionNumber` renamed to `tryParseVersionNumber`
- **BREAKING CHANGE:** removed `isValidDocumentIdentifier` started using `isValidDocumentName` from AST
- **BREAKING CHANGE:** removed `splitLimit` strated using `splitLimit` from AST

## [0.0.23] - 2021-10-18
### Added
- Profile example parsing
- Comlink literals

### Changed
- Updated to AST `0.0.34` (has BREAKING CHANGES)

## [0.0.22] - 2021-09-22
### Changed
- Updated ast dependecy to `0.0.29`

## [0.0.21] - 2021-08-25
### Added
- Extracted `formatIssueContext` function

### Fixed
- Fixed referencing variables in jessie expressions

## [0.0.20] - 2021-08-03

## [0.0.19] - 2021-07-14

## [0.0.18] - 2021-06-08
### Added
- Added an explicit hint to ShorthandPropertyAssignment Jessie construct error

### Changed
- Changed how MatchAttemts merge works to preserve expected behavior

### Fixed
- Fixed Jessie errors (and other lexer errors) not reporting correct location

## [0.0.17] - 2021-05-04
### Added
- Added support for returning multiple errors from Lexer parsing

### Changed
- Changed internal handling of persing errors and result types
- Better generics for Lexer interface

### Fixed
- Fixed template string RHS parsing
- Fixed jessie transpilation when polyfill is generated

## [0.0.16] - 2021-04-26
### Added
- Automatic feature parsing from environment variables

### Changed
- Renamed `checkKeywordLiteral` to `tryKeywordLiteral`
- Removed unused `countStartingWithNewlines`

### Fixed
- Fixed error produced by `countStartingNumbersRadix` to use string template

## [0.0.15] - 2021-03-23
### Added
- VERSION constant export
- `multiple_security_requirements` parser feature

### Changed
- Map security requirements syntax

## [0.0.14] - 2021-02-04
### Added
- `call foreach` map rule

### Changed
- Map validator uses `MapAstVisitor` from ast package
- Profile io validator uses `ProfileAstVisitor` from ast package
- Map security requirements syntax
- Updated ast dependency to `v0.0.22`

### Fixed
- Allow enum inside list in Profile IO Analyzer
- Map validator version error reporting with new version nodes

## [0.0.11] - 2021-01-19
### Added
- Public `parseDocumentId` for partial parsing

### Changed
- Interfaces for map and profile id
- Improved document id version parsing
- Rename `isLowercaseIdentifier` to `isValidDocumentIdentifier`

### Fixed
- Document id `parseProfileId` not returning version label

## [0.0.11] - 2021-01-19
### Added
- Profile IO Analyzer that generates profile structure
- Map Validator for validating profile input/output components
- Interface for using Profile IO Analyzer and Map Validator
- Interface for composing error and warning messages
- Profile structure interfaces
- Profile structure utils
- ValidationIssue interface

## [0.0.10] - 2021-01-11
### Changed
- Exported `parseVersion`, `parseProfileId` and `parseMapId` publicly
- Changed ast dependency to `v0.0.20`

### Fixed
- Fixed `ID_NAME_RE` to not accept leading `_` or `-`

## [0.0.9] - 2021-01-09
### Fixed
- Fixed the weird behavior of `String.prototype.split(string, number)` by implementing a custom `splitLimit` function.

## [0.0.8] - 2021-01-09
### Fixed
- Fixed semver parsing allowing invalid version strings like `1.x1`

## [0.0.7] - 2021-01-09
### Added
- Document id and version parsing implementation
- Profile `version` header field
- Map `variant` header field

### Changed
- Refactored `computeEndLocation` to be externally reusable
- Profile `profile = <string>` syntax to `name = '[<scope>/]<name>`
- Map `profile = <string>` syntax to `profile = [<scope>/]<name>@<version>`
- Moved test files from `examples` folder to `fixtures` folder

### Fixed
- Some typos in comments and descriptions

## [0.0.6] - 2020-11-30
### Changed
- Package renamed from `superface-parser` to `parser`

## [0.0.5] - 2020-11-25
### Added
- `none` security scheme for http call
- Inline call support in maps
- `SyntaxError` category
- `LexerContext` to communicate context from parser to the lexer
- `LexerTokenStream` with native save and rollback
- Lexer unknown token
- Jessie expression lexer context terminator characters
- Newline lexer token and parser rules
- Parser features (`nested_object_literals` and `shorthand_http_request_slots`)
- Map parser rules
- `PeekUnknown` and `AndThen` syntax rules
- Simple build option that skips parcel because of bugs with the produced artifacts

### Changed
- Scope renamed from `@superindustries` to `@superfaceai`
- Updated dependency versions
- Updated typescript to version 4+ and using new features
- Line comment token from `#` to `//`

### Removed
- `+` and `-` operators

### Fixed
- Jessie expression lexer context handling string templates
- Lexer parsing numbers with `+` and `-` prefixes

## [0.0.3] - 2020-08-26
### Removed
- Dependency on superface sdk

## 0.0.2 - 2020-08-25
### Added
- Parcel build system

### Changed
- Documentation extraction from doc strings
- Usecase result parsing as optional

[Unreleased]: https://github.com/superfaceai/parser/compare/v1.0.0...HEAD
[1.0.0]: https://github.com/superfaceai/parser/compare/v0.0.23...v1.0.0
[0.0.23]: https://github.com/superfaceai/parser/compare/v0.0.22...v0.0.23
[0.0.22]: https://github.com/superfaceai/parser/compare/v0.0.21...v0.0.22
[0.0.21]: https://github.com/superfaceai/parser/compare/v0.0.20...v0.0.21
[0.0.20]: https://github.com/superfaceai/parser/compare/v0.0.19...v0.0.20
[0.0.19]: https://github.com/superfaceai/parser/compare/v0.0.18...v0.0.19
[0.0.18]: https://github.com/superfaceai/parser/compare/v0.0.17...v0.0.18
[0.0.17]: https://github.com/superfaceai/parser/compare/v0.0.16...v0.0.17
[0.0.16]: https://github.com/superfaceai/parser/compare/v0.0.15...v0.0.16
[0.0.15]: https://github.com/superfaceai/parser/compare/v0.0.14...v0.0.15
[0.0.14]: https://github.com/superfaceai/parser/compare/v0.0.11...v0.0.14
[0.0.11]: https://github.com/superfaceai/parser/compare/v0.0.11...v0.0.11
[0.0.11]: https://github.com/superfaceai/parser/compare/v0.0.10...v0.0.11
[0.0.10]: https://github.com/superfaceai/parser/compare/v0.0.9...v0.0.10
[0.0.9]: https://github.com/superfaceai/parser/compare/v0.0.8...v0.0.9
[0.0.8]: https://github.com/superfaceai/parser/compare/v0.0.7...v0.0.8
[0.0.7]: https://github.com/superfaceai/parser/compare/v0.0.6...v0.0.7
[0.0.6]: https://github.com/superfaceai/parser/compare/v0.0.5...v0.0.6
[0.0.5]: https://github.com/superfaceai/parser/compare/v0.0.3...v0.0.5
[0.0.3]: https://github.com/superfaceai/parser/compare/v0.0.2...v0.0.3<|MERGE_RESOLUTION|>--- conflicted
+++ resolved
@@ -7,15 +7,10 @@
 
 ## [Unreleased]
 ### Fixed
-<<<<<<< HEAD
-- Remove limited validation of binary expressions and let other constructs handle them
-=======
-- Unwrap non null structure in validation of nested properties
-
-### Fixed
 - Remove unnecessary linting of input in HTTP Request node
 - Validate arguments in inline call only against input
->>>>>>> 21ae06ce
+- Unwrap non null structure in validation of nested properties
+- Remove limited validation of binary expressions and let other constructs handle them
 
 ## [1.0.0] - 2021-11-04
 ### Added
