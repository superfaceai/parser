--- conflicted
+++ resolved
@@ -6,17 +6,15 @@
 and this project adheres to [Semantic Versioning](https://semver.org/spec/v2.0.0.html).
 
 ## [Unreleased]
-<<<<<<< HEAD
 ### Changed
 - `ErrorContext` field `path` to object containing location span and node kind
-=======
+
 ### Fixed
 - Handling variables that are written with dot notation, e.g. `output.is.nested = true`
 - Remove unnecessary linting of input in HTTP Request node
 - Validate arguments in inline call only against input
 - Unwrap non null structure in validation of nested properties
 - Remove limited validation of binary expressions and let other constructs handle them
->>>>>>> a5133205
 
 ## [1.0.0] - 2021-11-04
 ### Added
