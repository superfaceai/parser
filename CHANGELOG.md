--- conflicted
+++ resolved
@@ -7,12 +7,10 @@
 
 ## [Unreleased]
 
-<<<<<<< HEAD
+### Added
+- Extracted `formatIssueContext` function
+
 ## [0.0.21-beta.0] - 2021-08-05
-=======
-### Added
-- Extracted `formatIssueContext` function
->>>>>>> 7b8fcdb7
 
 ## [0.0.20] - 2021-08-03
 
