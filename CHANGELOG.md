--- conflicted
+++ resolved
@@ -7,12 +7,9 @@
 
 ## [Unreleased]
 ### Added
-<<<<<<< HEAD
+- Http call can now select service id, e.g. `http VERB "id" "url" {`
 - `ExampleValidator` class to validate examples defined in profile usecase
 - `validateExamples` function similar to `validateMap` for using `ExampleValidator`
-=======
-- Http call can now select service id, e.g. `http VERB "id" "url" {`
->>>>>>> ec8a270e
 
 ### Changed
 - `ErrorContext` field `path` to object containing location span and node kind
@@ -26,11 +23,8 @@
 - Validate arguments in inline call only against input
 - Unwrap non null structure in validation of nested properties
 - Remove limited validation of binary expressions and let other constructs handle them
-<<<<<<< HEAD
 - Propagation of validation issues on top of issues from jessie expression nodes 
-=======
 - `SyntaxRuleNever` causing a wrong error message
->>>>>>> ec8a270e
 
 ## [1.0.0] - 2021-11-04
 ### Added
