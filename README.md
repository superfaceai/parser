--- conflicted
+++ resolved
@@ -25,13 +25,9 @@
 
 Superface allows for switching capability providers without development at a runtime in milliseconds. Furthermore, Superface decentralizes the composition and aggregation, and thus creates an Autonomous Integration Mesh.
 
-<<<<<<< HEAD
 Motivation behind Superface is nicely described in this [video](https://www.youtube.com/watch?v=BCvq3NXFb94) from APIdays conference.
 
-You can get more information at https://superface.ai and https://developer.superface.dev.
-=======
- You can get more information at https://superface.ai and https://docs.superface.ai/.
->>>>>>> 0bfb0b61
+You can get more information at https://superface.ai and https://docs.superface.ai/.
  
 ## Install
 
