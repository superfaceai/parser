--- conflicted
+++ resolved
@@ -9,6 +9,7 @@
 - [Install](#install)
 - [Usage](#usage)
 - [Development](#development)
+- [Support](#support)
 - [Publishing](#publishing)
 - [Maintainers](#maintainers)
 - [Contributing](#contributing)
@@ -44,7 +45,6 @@
 console.log(inspect(result));
 ```
 
-<<<<<<< HEAD
 ## Development
 
 When developing, start with cloning the repository using `git clone https://github.com/superfaceai/parser.git` (or `git clone git@github.com:superfaceai/parser.git` if you have repository access).
@@ -61,14 +61,11 @@
 
 Lastly, to build a local artifact run `yarn build` or `npm run build`.
 
-## Publishing
-=======
 ## Support
 
 If you need any additional support, have any questions or you just want to talk you can do that through our [documentation page](https://developer.superface.dev). 
 
-## Publishing a new version
->>>>>>> ac912385
+## Publishing
 
 Package publishing is done through GitHub release functionality.
 
