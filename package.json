{
  "name": "@superfaceai/parser",
  "version": "0.0.10",
  "description": "Level 5 autonomous, self-driving API client, https://superface.ai",
  "repository": "https://github.com/superfaceai/parser.git",
  "source": "lib/index.js",
  "main": "dist/index.js",
  "module": "dist/index.es.js",
  "browser": "dist/index.browser.js",
  "types": "dist/index.d.ts",
  "author": "Superface Team",
  "license": "MIT",
  "private": false,
  "files": [
    "dist/**/*"
  ],
  "publishConfig": {
    "registry": "https://npm.pkg.github.com/"
  },
  "scripts": {
    "watch": "yarn build:tsc && parcel serve lib/index.js --detailed-report",
    "build:parcel": "yarn build:tsc && parcel build lib/index.js --detailed-report",
    "build:tsc": "tsc -p tsconfig.release.json",
    "build:simple": "tsc -p tsconfig.simplebuild.json",
    "build": "yarn build:simple",
    "prebuild": "yarn clean",
    "clean": "rimraf dist/ && rimraf lib/",
    "test": "jest",
    "test:clean": "jest --clear-cache && jest",
    "lint": "eslint src/",
    "lint:fix": "eslint src/ --fix",
    "format": "prettier -c src/",
    "format:fix": "prettier --write src/",
    "prepush": "yarn test:clean && yarn lint && yarn format"
  },
  "devDependencies": {
    "@types/jest": "^26.0.10",
    "@typescript-eslint/eslint-plugin": "^3.10.1",
    "@typescript-eslint/parser": "^3.10.1",
    "eslint": "^7.7.0",
    "eslint-config-prettier": "^6.11.0",
    "eslint-import-resolver-typescript": "^2.2.1",
    "eslint-plugin-import": "^2.22.0",
    "eslint-plugin-jest": "^23.20.0",
    "eslint-plugin-simple-import-sort": "^5.0.3",
    "jest": "^26.4.1",
    "parcel": "^2.0.0-beta.1",
    "prettier": "^2.1.1",
    "rimraf": "^3.0.2",
    "ts-jest": "^26.3.0"
  },
  "dependencies": {
    "@superfaceai/ast": "^0.0.20",
    "@superfaceai/sdk": "^0.0.6",
<<<<<<< HEAD
=======
    "@types/debug": "^4.1.5",
    "debug": "^4.3.1",
>>>>>>> 6af7e611
    "typescript": "^4.0.2"
  },
  "targets": {
    "types": false,
    "main": {
      "context": "node",
      "outputFormat": "commonjs",
      "engines": {
        "node": ">=12.x"
      },
      "includeNodeModules": false,
      "isLibrary": true,
      "scopeHoist": false
    },
    "module": {
      "context": "node",
      "outputFormat": "commonjs",
      "engines": {
        "node": ">=4.x"
      },
      "includeNodeModules": false,
      "isLibrary": true,
      "scopeHoist": false
    },
    "browser": {
      "context": "browser",
      "outputFormat": "commonjs",
      "includeNodeModules": false,
      "isLibrary": true,
      "scopeHoist": false
    }
  },
  "browserslist": [
    "> 0.2%",
    "not dead"
  ]
}<|MERGE_RESOLUTION|>--- conflicted
+++ resolved
@@ -52,11 +52,8 @@
   "dependencies": {
     "@superfaceai/ast": "^0.0.20",
     "@superfaceai/sdk": "^0.0.6",
-<<<<<<< HEAD
-=======
     "@types/debug": "^4.1.5",
     "debug": "^4.3.1",
->>>>>>> 6af7e611
     "typescript": "^4.0.2"
   },
   "targets": {
