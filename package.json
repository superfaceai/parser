--- conflicted
+++ resolved
@@ -28,16 +28,6 @@
     "prepush": "yarn test:clean && yarn lint && yarn format"
   },
   "devDependencies": {
-<<<<<<< HEAD
-    "@types/jest": "^26.0.20",
-    "@typescript-eslint/eslint-plugin": "^5.10.0",
-    "@typescript-eslint/parser": "^5.10.0",
-    "eslint": "^8.7.0",
-    "eslint-config-prettier": "^8.3.0",
-    "eslint-import-resolver-typescript": "^2.5.0",
-    "eslint-plugin-import": "^2.25.4",
-    "eslint-plugin-jest": "^25.7.0",
-=======
     "@types/jest": "^27.4.1",
     "@typescript-eslint/eslint-plugin": "^5.14.0",
     "@typescript-eslint/parser": "^5.14.0",
@@ -46,7 +36,6 @@
     "eslint-import-resolver-typescript": "^2.5.0",
     "eslint-plugin-import": "^2.25.4",
     "eslint-plugin-jest": "^26.1.1",
->>>>>>> 78176a71
     "eslint-plugin-simple-import-sort": "^7.0.0",
     "jest": "^27.5.1",
     "prettier": "^2.5.1",
@@ -54,11 +43,7 @@
     "ts-jest": "^27.1.3"
   },
   "dependencies": {
-<<<<<<< HEAD
-    "@superfaceai/ast": "^1.1.0-beta.0",
-=======
     "@superfaceai/ast": "^1.2.0",
->>>>>>> 78176a71
     "@types/debug": "^4.1.5",
     "debug": "^4.3.3",
     "typescript": "^4"
