{
  "name": "@superindustries/superface-parser",
  "version": "0.0.0",
  "description": "Level 5 autonomous, self-driving API client, https://superface.ai",
  "main": "dist/superface-parser.js",
  "source": "src/index.ts",
  "module": "dist/superface-parser.modern.js",
  "unpkg": "dist/superface-parser.umd.js",
  "browser": "dist/superface-parser.umd.js",
  "types": "dist/index.d.ts",
  "repository": "https://github.com/superindustries/superface-parser.git",
  "author": "Superface Team",
  "license": "MIT",
  "private": false,
  "files": [
    "dist/**/*"
  ],
  "publishConfig": {
    "registry": "https://npm.pkg.github.com/"
  },
  "scripts": {
    "build": "microbundle --tsconfig tsconfig.release.json",
    "watch": "yarn build --watch",
    "clean": "rimraf dist/",
    "prebuild": "yarn clean",
    "test": "jest",
    "lint": "eslint src/",
    "format": "prettier -c src/",
    "format:fix": "prettier --write src/"
  },
  "devDependencies": {
    "@types/jest": "^25.2.1",
    "@typescript-eslint/eslint-plugin": "^2.33.0",
    "@typescript-eslint/parser": "^2.33.0",
    "eslint": "^7.2.0",
    "eslint-config-prettier": "^6.11.0",
    "eslint-import-resolver-typescript": "^2.0.0",
    "eslint-plugin-import": "^2.21.2",
    "eslint-plugin-jest": "^23.13.2",
    "eslint-plugin-simple-import-sort": "^5.0.3",
    "jest": "^26.0.1",
    "microbundle": "^0.12.0",
    "prettier": "^2.0.5",
    "rimraf": "^3.0.2",
    "ts-jest": "^26.1.0"
  },
  "dependencies": {
<<<<<<< HEAD
    "@superindustries/superface": "^0.0.1-test",
    "typescript": "^3.9.5"
=======
    "@superindustries/superface": "^0.0.1-test"
>>>>>>> e2130b6c
  }
}<|MERGE_RESOLUTION|>--- conflicted
+++ resolved
@@ -45,11 +45,7 @@
     "ts-jest": "^26.1.0"
   },
   "dependencies": {
-<<<<<<< HEAD
     "@superindustries/superface": "^0.0.1-test",
     "typescript": "^3.9.5"
-=======
-    "@superindustries/superface": "^0.0.1-test"
->>>>>>> e2130b6c
   }
 }