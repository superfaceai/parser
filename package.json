{
  "name": "@superfaceai/parser",
  "version": "0.0.0",
  "description": "Level 5 autonomous, self-driving API client, https://superface.ai",
  "repository": "https://github.com/superfaceai/parser.git",
  "source": "lib/index.js",
  "main": "dist/index.js",
  "module": "dist/index.es.js",
  "browser": "dist/index.browser.js",
  "types": "dist/index.d.ts",
  "author": "Superface Team",
  "license": "MIT",
  "private": false,
  "files": [
    "dist/**/*"
  ],
  "publishConfig": {
    "registry": "https://npm.pkg.github.com/"
  },
  "scripts": {
    "watch": "yarn build:tsc && parcel serve lib/index.js --detailed-report",
    "build:parcel": "yarn build:tsc && parcel build lib/index.js --detailed-report",
    "build:tsc": "tsc -p tsconfig.release.json",
    "build:simple": "tsc -p tsconfig.simplebuild.json",
    "build": "yarn build:simple",
    "prebuild": "yarn clean",
    "clean": "rimraf dist/ && rimraf lib/",
    "test": "jest",
    "test:clean": "jest --clear-cache && jest",
    "lint": "eslint src/",
    "lint:fix": "eslint src/ --fix",
    "format": "prettier -c src/",
    "format:fix": "prettier --write src/",
    "prepush": "yarn test:clean && yarn lint && yarn format"
  },
  "devDependencies": {
    "@types/jest": "^26.0.10",
    "@typescript-eslint/eslint-plugin": "^3.10.1",
    "@typescript-eslint/parser": "^3.10.1",
    "eslint": "^7.7.0",
    "eslint-config-prettier": "^6.11.0",
    "eslint-import-resolver-typescript": "^2.2.1",
    "eslint-plugin-import": "^2.22.0",
    "eslint-plugin-jest": "^23.20.0",
    "eslint-plugin-simple-import-sort": "^5.0.3",
    "jest": "^26.4.1",
    "parcel": "^2.0.0-beta.1",
    "prettier": "^2.1.1",
    "rimraf": "^3.0.2",
    "ts-jest": "^26.3.0"
  },
  "dependencies": {
<<<<<<< HEAD
    "@superindustries/language": "^0.0.12",
    "@superindustries/superface": "^0.0.1-alpha.0",
    "typescript": "^3.9.5"
=======
    "@superfaceai/ast": "^0.0.18",
    "typescript": "^4.0.2"
>>>>>>> e9457fd5
  },
  "targets": {
    "types": false,
    "main": {
      "context": "node",
      "outputFormat": "commonjs",
      "engines": {
        "node": ">=12.x"
      },
      "includeNodeModules": false,
      "isLibrary": true,
      "scopeHoist": false
    },
    "module": {
      "context": "node",
      "outputFormat": "commonjs",
      "engines": {
        "node": ">=4.x"
      },
      "includeNodeModules": false,
      "isLibrary": true,
      "scopeHoist": false
    },
    "browser": {
      "context": "browser",
      "outputFormat": "commonjs",
      "includeNodeModules": false,
      "isLibrary": true,
      "scopeHoist": false
    }
  },
  "browserslist": [
    "> 0.2%",
    "not dead"
  ]
}<|MERGE_RESOLUTION|>--- conflicted
+++ resolved
@@ -50,14 +50,9 @@
     "ts-jest": "^26.3.0"
   },
   "dependencies": {
-<<<<<<< HEAD
-    "@superindustries/language": "^0.0.12",
-    "@superindustries/superface": "^0.0.1-alpha.0",
-    "typescript": "^3.9.5"
-=======
     "@superfaceai/ast": "^0.0.18",
+    "@superfaceai/sdk": "^0.0.3",
     "typescript": "^4.0.2"
->>>>>>> e9457fd5
   },
   "targets": {
     "types": false,
