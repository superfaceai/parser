// Jest Snapshot v1, https://goo.gl/fbAQLP

exports[`MapValidator result & error error is PrimitiveTypeName then validation will fail 1`] = `
Object {
  "profile-provider": Object {
    "errors": "5:21 PrimitiveLiteral - Wrong Structure: expected NOTFOUND or BADREQUEST, but got \\"wrong\\"",
  },
}
`;

exports[`MapValidator result & error error is PrimitiveTypeName then validation will pass 1`] = `
Object {
  "profile-provider": Object {},
}
`;

exports[`MapValidator result & error error is a list non null list with primitive or object type then validation will fail 1`] = `
Object {
  "profile-provider": Object {
    "errors": "5:23 JessieExpression - Wrong Structure: expected ListStructure, but got \\"[true, 2]\\"
5:23 ArrayLiteralExpression - Wrong Structure: expected ListStructure, but got \\"[true, 2]\\"
6:23 JessieExpression - Wrong Structure: expected ListStructure, but got \\"[true, 2, {}]\\"
6:23 ArrayLiteralExpression - Wrong Structure: expected ListStructure, but got \\"[true, 2, {}]\\"
7:23 JessieExpression - Wrong Structure: expected ListStructure, but got \\"[[true]]\\"
7:23 ArrayLiteralExpression - Wrong Structure: expected ListStructure, but got \\"[[true]]\\"",
  },
}
`;

exports[`MapValidator result & error error is a list non null list with primitive or object type then validation will pass 1`] = `
Object {
  "profile-provider": Object {},
}
`;

exports[`MapValidator result & error error is a list non null primitive or object type then validation will fail 1`] = `
Object {
  "profile-provider": Object {
    "errors": "5:23 JessieExpression - Wrong Structure: expected ListStructure, but got \\"[null]\\"
5:23 ArrayLiteralExpression - Wrong Structure: expected ListStructure, but got \\"[null]\\"
6:23 JessieExpression - Wrong Structure: expected ListStructure, but got \\"[undefined]\\"
6:23 ArrayLiteralExpression - Wrong Structure: expected ListStructure, but got \\"[undefined]\\"
7:23 JessieExpression - Wrong Structure: expected ListStructure, but got \\"[true, 2]\\"
7:23 ArrayLiteralExpression - Wrong Structure: expected ListStructure, but got \\"[true, 2]\\"
8:23 JessieExpression - Wrong Structure: expected ListStructure, but got \\"[true, 2, {}]\\"
8:23 ArrayLiteralExpression - Wrong Structure: expected ListStructure, but got \\"[true, 2, {}]\\"
9:23 JessieExpression - Wrong Structure: expected ListStructure, but got \\"[[true]]\\"
9:23 ArrayLiteralExpression - Wrong Structure: expected ListStructure, but got \\"[[true]]\\"",
  },
}
`;

exports[`MapValidator result & error error is a list non null primitive or object type then validation will pass 1`] = `
Object {
  "profile-provider": Object {},
}
`;

exports[`MapValidator result & error error is a list non null primitive type or possibly null object type then validation will fail 1`] = `
Object {
  "profile-provider": Object {
    "errors": "5:23 JessieExpression - Wrong Structure: expected ListStructure, but got \\"[true, 2]\\"
5:23 ArrayLiteralExpression - Wrong Structure: expected ListStructure, but got \\"[true, 2]\\"
6:23 JessieExpression - Wrong Structure: expected ListStructure, but got \\"[true, 2, {}]\\"
6:23 ArrayLiteralExpression - Wrong Structure: expected ListStructure, but got \\"[true, 2, {}]\\"
7:23 JessieExpression - Wrong Structure: expected ListStructure, but got \\"[[true]]\\"
7:23 ArrayLiteralExpression - Wrong Structure: expected ListStructure, but got \\"[[true]]\\"",
  },
}
`;

exports[`MapValidator result & error error is a list non null primitive type or possibly null object type then validation will pass 1`] = `
Object {
  "profile-provider": Object {},
}
`;

exports[`MapValidator result & error error is a list non null primitive type then validation will fail 1`] = `
Object {
  "profile-provider": Object {
    "errors": "5:23 JessieExpression - Wrong Structure: expected ListStructure, but got \\"[null]\\"
5:25 NullKeyword - Wrong Structure: expected boolean, but got \\"null\\"
6:23 JessieExpression - Wrong Structure: expected ListStructure, but got \\"[{}]\\"
6:25 ObjectLiteralExpression - Wrong Structure: expected boolean, but got \\"{}\\"
7:23 JessieExpression - Wrong Structure: expected ListStructure, but got \\"[true, {}]\\"
7:37 ObjectLiteralExpression - Wrong Structure: expected boolean, but got \\"{}\\"
8:23 JessieExpression - Wrong Structure: expected ListStructure, but got \\"[true, 2]\\"
8:37 FirstLiteralToken - Wrong Structure: expected boolean, but got \\"2\\"
9:23 JessieExpression - Wrong Structure: expected ListStructure, but got \\"[[true]]\\"
9:25 ArrayLiteralExpression - Wrong Structure: expected boolean, but got \\"[true]\\"",
  },
}
`;

exports[`MapValidator result & error error is a list non null primitive type then validation will pass 1`] = `
Object {
  "profile-provider": Object {},
}
`;

exports[`MapValidator result & error error is a list primitive or object type then validation will fail 1`] = `
Object {
  "profile-provider": Object {
    "errors": "5:23 JessieExpression - Wrong Structure: expected ListStructure, but got \\"[2]\\"
5:23 ArrayLiteralExpression - Wrong Structure: expected ListStructure, but got \\"[2]\\"
6:23 JessieExpression - Wrong Structure: expected ListStructure, but got \\"[[true]]\\"
6:23 ArrayLiteralExpression - Wrong Structure: expected ListStructure, but got \\"[[true]]\\"
7:23 JessieExpression - Wrong Structure: expected ListStructure, but got \\"[true, 2, {}]\\"
7:23 ArrayLiteralExpression - Wrong Structure: expected ListStructure, but got \\"[true, 2, {}]\\"",
  },
}
`;

exports[`MapValidator result & error error is a list primitive or object type then validation will pass 1`] = `
Object {
  "profile-provider": Object {},
}
`;

exports[`MapValidator result & error error is a list primitive type then validation will fail 1`] = `
Object {
  "profile-provider": Object {
    "errors": "5:23 JessieExpression - Wrong Structure: expected ListStructure, but got \\"[2]\\"
5:25 FirstLiteralToken - Wrong Structure: expected boolean, but got \\"2\\"
6:23 JessieExpression - Wrong Structure: expected ListStructure, but got \\"[{}]\\"
6:25 ObjectLiteralExpression - Wrong Structure: expected boolean, but got \\"{}\\"",
  },
}
`;

exports[`MapValidator result & error error is a list primitive type then validation will pass 1`] = `
Object {
  "profile-provider": Object {},
}
`;

exports[`MapValidator result & error error is an object fields: f1, f2, where f2 is non null then validation will fail 1`] = `
Object {
  "profile-provider": Object {
    "errors": "7:20 JessieExpression - Wrong Structure: expected number, but got \\"null\\"
7:20 NullKeyword - Wrong Structure: expected number, but got \\"null\\"
10:20 JessieExpression - Wrong Structure: expected number, but got \\"null\\"
10:20 NullKeyword - Wrong Structure: expected number, but got \\"null\\"",
    "warnings": "9:23 ObjectLiteral - Wrong Object Structure: expected f1, f2, but got f2, f3",
  },
}
`;

exports[`MapValidator result & error error is an object fields: f1, f2, where f2 is non null then validation will pass 1`] = `
Object {
  "profile-provider": Object {
    "warnings": "24:23 ObjectLiteral - Wrong Object Structure: expected f1, f2, but got f1, f2, f3
29:23 ObjectLiteral - Wrong Object Structure: expected f1, f2, but got f2, f3",
  },
}
`;

exports[`MapValidator result & error error is an object non null field f1 then validation will fail 1`] = `
Object {
  "profile-provider": Object {
    "errors": "6:20 JessieExpression - Wrong Structure: expected string, but got \\"null\\"
6:20 NullKeyword - Wrong Structure: expected string, but got \\"null\\"
9:20 JessieExpression - Wrong Structure: expected string, but got \\"[\\"some\\", \\"key\\"]\\"
9:20 ArrayLiteralExpression - Wrong Structure: expected string, but got \\"[\\"some\\", \\"key\\"]\\"",
  },
}
`;

exports[`MapValidator result & error error is an object non null field f1 then validation will pass 1`] = `
Object {
  "profile-provider": Object {
    "warnings": "10:23 ObjectLiteral - Wrong Object Structure: expected f1, but got f1, f3
14:23 ObjectLiteral - Wrong Object Structure: expected f1, but got f3",
  },
}
`;

exports[`MapValidator result & error error is an object non null fields: f1, f2 then validation will fail 1`] = `
Object {
  "profile-provider": Object {
    "errors": "6:20 JessieExpression - Wrong Structure: expected string, but got \\"null\\"
6:20 NullKeyword - Wrong Structure: expected string, but got \\"null\\"
9:20 JessieExpression - Wrong Structure: expected string, but got \\"null\\"
9:20 NullKeyword - Wrong Structure: expected string, but got \\"null\\"
10:20 JessieExpression - Wrong Structure: expected number, but got \\"null\\"
10:20 NullKeyword - Wrong Structure: expected number, but got \\"null\\"",
  },
}
`;

exports[`MapValidator result & error error is an object non null fields: f1, f2 then validation will pass 1`] = `
Object {
  "profile-provider": Object {
    "warnings": "17:23 ObjectLiteral - Wrong Object Structure: expected f1, f2, but got f1, f3
21:23 ObjectLiteral - Wrong Object Structure: expected f1, f2, but got f1, f2, f3",
  },
}
`;

exports[`MapValidator result & error error is an object non null object with two required fields f1, f2 then validation will fail 1`] = `
Object {
  "profile-provider": Object {
    "errors": "5:23 ObjectLiteral - Missing required field
5:23 ObjectLiteral - Missing required field
8:20 JessieExpression - Wrong Structure: expected string, but got \\"null\\"
8:20 NullKeyword - Wrong Structure: expected string, but got \\"null\\"
7:23 ObjectLiteral - Missing required field
10:23 ObjectLiteral - Missing required field
13:23 JessieExpression - Wrong Structure: expected ObjectStructure, but got \\"null\\"
13:23 NullKeyword - Wrong Structure: expected ObjectStructure, but got \\"null\\"",
  },
}
`;

exports[`MapValidator result & error error is an object non null object with two required fields f1, f2 then validation will pass 1`] = `
Object {
  "profile-provider": Object {
    "warnings": "9:23 ObjectLiteral - Wrong Object Structure: expected f1, f2, but got f1, f2, f3",
  },
}
`;

exports[`MapValidator result & error error is an object one required and one not required field: f1, f2 then validation will fail 1`] = `
Object {
  "profile-provider": Object {
    "errors": "5:23 ObjectLiteral - Missing required field
8:20 JessieExpression - Wrong Structure: expected string, but got \\"null\\"
8:20 NullKeyword - Wrong Structure: expected string, but got \\"null\\"
11:20 JessieExpression - Wrong Structure: expected boolean, but got \\"null\\"
11:20 NullKeyword - Wrong Structure: expected boolean, but got \\"null\\"
10:23 ObjectLiteral - Missing required field
14:20 JessieExpression - Wrong Structure: expected string, but got \\"null\\"
14:20 NullKeyword - Wrong Structure: expected string, but got \\"null\\"
15:20 JessieExpression - Wrong Structure: expected boolean, but got \\"null\\"
15:20 NullKeyword - Wrong Structure: expected boolean, but got \\"null\\"
17:23 ObjectLiteral - Missing required field",
  },
}
`;

exports[`MapValidator result & error error is an object one required and one not required field: f1, f2 then validation will pass 1`] = `
Object {
  "profile-provider": Object {
    "warnings": "12:23 ObjectLiteral - Wrong Object Structure: expected f1, f2, but got f1, f3
16:23 ObjectLiteral - Wrong Object Structure: expected f1, f2, but got f1, f2, f3",
  },
}
`;

exports[`MapValidator result & error error is an object one required field: f1 then validation will fail 1`] = `
Object {
  "profile-provider": Object {
    "errors": "5:23 ObjectLiteral - Missing required field
8:20 JessieExpression - Wrong Structure: expected string, but got \\"null\\"
8:20 NullKeyword - Wrong Structure: expected string, but got \\"null\\"",
  },
}
`;

exports[`MapValidator result & error error is an object one required field: f1 then validation will pass 1`] = `
Object {
  "profile-provider": Object {
    "warnings": "8:23 ObjectLiteral - Wrong Object Structure: expected f1, but got f1, f3",
  },
}
`;

exports[`MapValidator result & error error is an object possibly null field f1 then validation will fail 1`] = `
Object {
  "profile-provider": Object {
    "errors": "ObjectLiteral - Wrong Structure: expected string, but got \\"ObjectLiteral\\"",
  },
}
`;

exports[`MapValidator result & error error is an object possibly null field f1 then validation will pass 1`] = `
Object {
  "profile-provider": Object {
    "warnings": "10:23 ObjectLiteral - Wrong Object Structure: expected f1, but got f1, f2
14:23 ObjectLiteral - Wrong Object Structure: expected f1, but got f1, f2
18:23 ObjectLiteral - Wrong Object Structure: expected f1, but got f2",
  },
}
`;

exports[`MapValidator result & error error is an object possibly null fields: f1, f2 then validation will fail 1`] = `
Object {
  "profile-provider": Object {
    "errors": "6:20 JessieExpression - Wrong Structure: expected string, but got \\"[\\"some\\", \\"key\\"]\\"
6:20 ArrayLiteralExpression - Wrong Structure: expected string, but got \\"[\\"some\\", \\"key\\"]\\"",
  },
}
`;

exports[`MapValidator result & error error is an object possibly null fields: f1, f2 then validation will pass 1`] = `
Object {
  "profile-provider": Object {
    "warnings": "27:23 ObjectLiteral - Wrong Object Structure: expected f1, f2, but got f1, f3
31:23 ObjectLiteral - Wrong Object Structure: expected f1, f2, but got f3",
  },
}
`;

exports[`MapValidator result & error error is an object required fields: f1, f2 then validation will fail 1`] = `
Object {
  "profile-provider": Object {
    "errors": "5:23 ObjectLiteral - Missing required field
5:23 ObjectLiteral - Missing required field
8:20 JessieExpression - Wrong Structure: expected string, but got \\"null\\"
8:20 NullKeyword - Wrong Structure: expected string, but got \\"null\\"
7:23 ObjectLiteral - Missing required field
11:20 JessieExpression - Wrong Structure: expected boolean, but got \\"null\\"
11:20 NullKeyword - Wrong Structure: expected boolean, but got \\"null\\"
10:23 ObjectLiteral - Missing required field
14:20 JessieExpression - Wrong Structure: expected string, but got \\"null\\"
14:20 NullKeyword - Wrong Structure: expected string, but got \\"null\\"
15:20 JessieExpression - Wrong Structure: expected boolean, but got \\"null\\"
15:20 NullKeyword - Wrong Structure: expected boolean, but got \\"null\\"
17:23 ObjectLiteral - Missing required field
20:23 ObjectLiteral - Missing required field",
  },
}
`;

exports[`MapValidator result & error error is an object required fields: f1, f2 then validation will pass 1`] = `
Object {
  "profile-provider": Object {
    "warnings": "9:23 ObjectLiteral - Wrong Object Structure: expected f1, f2, but got f1, f2, f3",
  },
}
`;

exports[`MapValidator result & error error is conditioned then validation will pass 1`] = `
Object {
  "profile-provider": Object {
    "warnings": "6:24 JessieExpression - Wrong Structure: expected string, but got \\"{}\\"
6:24 ObjectLiteralExpression - Wrong Structure: expected string, but got \\"{}\\"
8:31 PrimitiveLiteral - Wrong Structure: expected ObjectStructure, but got \\"some string\\"",
  },
}
`;

<<<<<<< HEAD
exports[`MapValidator result & error map is using http call then validation will fail 1`] = `
Object {
  "profile-provider": Object {
    "errors": "8:24 JessieExpression - Wrong Structure: expected string, but got \\"{}\\"
8:24 ObjectLiteralExpression - Wrong Structure: expected string, but got \\"{}\\"",
  },
}
`;

exports[`MapValidator result & error map is using http call then validation will pass 1`] = `
Object {
  "profile-provider": Object {
    "warnings": "6:11 HttpCallStatement - Wrong Structure: expected string, but got \\"ScalarStructure\\"",
  },
}
`;

exports[`MapValidator result & error map is using inline call then validation will pass 1`] = `
Object {
  "profile-provider": Object {},
}
`;

=======
>>>>>>> a5133205
exports[`MapValidator result & error result is PrimitiveTypeName then validation will fail 1`] = `
Object {
  "profile-provider": Object {
    "errors": "5:22 PrimitiveLiteral - Wrong Structure: expected NOTFOUND or BADREQUEST, but got \\"wrong\\"",
  },
}
`;

exports[`MapValidator result & error result is PrimitiveTypeName then validation will pass 1`] = `
Object {
  "profile-provider": Object {},
}
`;

exports[`MapValidator result & error result is a list non null list with primitive or object type then validation will fail 1`] = `
Object {
  "profile-provider": Object {
    "errors": "5:24 JessieExpression - Wrong Structure: expected ListStructure, but got \\"[true, 2]\\"
5:24 ArrayLiteralExpression - Wrong Structure: expected ListStructure, but got \\"[true, 2]\\"
6:24 JessieExpression - Wrong Structure: expected ListStructure, but got \\"[true, 2, {}]\\"
6:24 ArrayLiteralExpression - Wrong Structure: expected ListStructure, but got \\"[true, 2, {}]\\"
7:24 JessieExpression - Wrong Structure: expected ListStructure, but got \\"[[true]]\\"
7:24 ArrayLiteralExpression - Wrong Structure: expected ListStructure, but got \\"[[true]]\\"",
  },
}
`;

exports[`MapValidator result & error result is a list non null list with primitive or object type then validation will pass 1`] = `
Object {
  "profile-provider": Object {},
}
`;

exports[`MapValidator result & error result is a list non null primitive or object type then validation will fail 1`] = `
Object {
  "profile-provider": Object {
    "errors": "5:24 JessieExpression - Wrong Structure: expected ListStructure, but got \\"[null]\\"
5:24 ArrayLiteralExpression - Wrong Structure: expected ListStructure, but got \\"[null]\\"
6:24 JessieExpression - Wrong Structure: expected ListStructure, but got \\"[undefined]\\"
6:24 ArrayLiteralExpression - Wrong Structure: expected ListStructure, but got \\"[undefined]\\"
7:24 JessieExpression - Wrong Structure: expected ListStructure, but got \\"[true, 2]\\"
7:24 ArrayLiteralExpression - Wrong Structure: expected ListStructure, but got \\"[true, 2]\\"
8:24 JessieExpression - Wrong Structure: expected ListStructure, but got \\"[true, 2, {}]\\"
8:24 ArrayLiteralExpression - Wrong Structure: expected ListStructure, but got \\"[true, 2, {}]\\"
9:24 JessieExpression - Wrong Structure: expected ListStructure, but got \\"[[true]]\\"
9:24 ArrayLiteralExpression - Wrong Structure: expected ListStructure, but got \\"[[true]]\\"",
  },
}
`;

exports[`MapValidator result & error result is a list non null primitive or object type then validation will pass 1`] = `
Object {
  "profile-provider": Object {},
}
`;

exports[`MapValidator result & error result is a list non null primitive type or possibly null object type then validation will fail 1`] = `
Object {
  "profile-provider": Object {
    "errors": "5:24 JessieExpression - Wrong Structure: expected ListStructure, but got \\"[true, 2]\\"
5:24 ArrayLiteralExpression - Wrong Structure: expected ListStructure, but got \\"[true, 2]\\"
6:24 JessieExpression - Wrong Structure: expected ListStructure, but got \\"[true, 2, {}]\\"
6:24 ArrayLiteralExpression - Wrong Structure: expected ListStructure, but got \\"[true, 2, {}]\\"
7:24 JessieExpression - Wrong Structure: expected ListStructure, but got \\"[[true]]\\"
7:24 ArrayLiteralExpression - Wrong Structure: expected ListStructure, but got \\"[[true]]\\"",
  },
}
`;

exports[`MapValidator result & error result is a list non null primitive type or possibly null object type then validation will pass 1`] = `
Object {
  "profile-provider": Object {},
}
`;

exports[`MapValidator result & error result is a list non null primitive type then validation will fail 1`] = `
Object {
  "profile-provider": Object {
    "errors": "5:24 JessieExpression - Wrong Structure: expected ListStructure, but got \\"[null]\\"
5:26 NullKeyword - Wrong Structure: expected boolean, but got \\"null\\"
6:24 JessieExpression - Wrong Structure: expected ListStructure, but got \\"[{}]\\"
6:26 ObjectLiteralExpression - Wrong Structure: expected boolean, but got \\"{}\\"
7:24 JessieExpression - Wrong Structure: expected ListStructure, but got \\"[true, {}]\\"
7:38 ObjectLiteralExpression - Wrong Structure: expected boolean, but got \\"{}\\"
8:24 JessieExpression - Wrong Structure: expected ListStructure, but got \\"[true, 2]\\"
8:38 FirstLiteralToken - Wrong Structure: expected boolean, but got \\"2\\"
9:24 JessieExpression - Wrong Structure: expected ListStructure, but got \\"[[true]]\\"
9:26 ArrayLiteralExpression - Wrong Structure: expected boolean, but got \\"[true]\\"",
  },
}
`;

exports[`MapValidator result & error result is a list non null primitive type then validation will pass 1`] = `
Object {
  "profile-provider": Object {},
}
`;

exports[`MapValidator result & error result is a list primitive or object type then validation will fail 1`] = `
Object {
  "profile-provider": Object {
    "errors": "5:24 JessieExpression - Wrong Structure: expected ListStructure, but got \\"[2]\\"
5:24 ArrayLiteralExpression - Wrong Structure: expected ListStructure, but got \\"[2]\\"
6:24 JessieExpression - Wrong Structure: expected ListStructure, but got \\"[[true]]\\"
6:24 ArrayLiteralExpression - Wrong Structure: expected ListStructure, but got \\"[[true]]\\"
7:24 JessieExpression - Wrong Structure: expected ListStructure, but got \\"[true, 2, {}]\\"
7:24 ArrayLiteralExpression - Wrong Structure: expected ListStructure, but got \\"[true, 2, {}]\\"",
  },
}
`;

exports[`MapValidator result & error result is a list primitive or object type then validation will pass 1`] = `
Object {
  "profile-provider": Object {},
}
`;

exports[`MapValidator result & error result is a list primitive type then validation will fail 1`] = `
Object {
  "profile-provider": Object {
    "errors": "5:24 JessieExpression - Wrong Structure: expected ListStructure, but got \\"[2]\\"
5:26 FirstLiteralToken - Wrong Structure: expected boolean, but got \\"2\\"
6:24 JessieExpression - Wrong Structure: expected ListStructure, but got \\"[{}]\\"
6:26 ObjectLiteralExpression - Wrong Structure: expected boolean, but got \\"{}\\"",
  },
}
`;

exports[`MapValidator result & error result is a list primitive type then validation will pass 1`] = `
Object {
  "profile-provider": Object {},
}
`;

exports[`MapValidator result & error result is an object fields: f1, f2, where f2 is non null then validation will fail 1`] = `
Object {
  "profile-provider": Object {
    "errors": "7:20 JessieExpression - Wrong Structure: expected number, but got \\"null\\"
7:20 NullKeyword - Wrong Structure: expected number, but got \\"null\\"
10:20 JessieExpression - Wrong Structure: expected number, but got \\"null\\"
10:20 NullKeyword - Wrong Structure: expected number, but got \\"null\\"",
    "warnings": "9:24 ObjectLiteral - Wrong Object Structure: expected f1, f2, but got f2, f3",
  },
}
`;

exports[`MapValidator result & error result is an object fields: f1, f2, where f2 is non null then validation will pass 1`] = `
Object {
  "profile-provider": Object {
    "warnings": "24:24 ObjectLiteral - Wrong Object Structure: expected f1, f2, but got f1, f2, f3
29:24 ObjectLiteral - Wrong Object Structure: expected f1, f2, but got f2, f3",
  },
}
`;

exports[`MapValidator result & error result is an object non null field f1 then validation will fail 1`] = `
Object {
  "profile-provider": Object {
    "errors": "6:20 JessieExpression - Wrong Structure: expected string, but got \\"null\\"
6:20 NullKeyword - Wrong Structure: expected string, but got \\"null\\"
9:20 JessieExpression - Wrong Structure: expected string, but got \\"[\\"some\\", \\"key\\"]\\"
9:20 ArrayLiteralExpression - Wrong Structure: expected string, but got \\"[\\"some\\", \\"key\\"]\\"",
  },
}
`;

exports[`MapValidator result & error result is an object non null field f1 then validation will pass 1`] = `
Object {
  "profile-provider": Object {
    "warnings": "10:24 ObjectLiteral - Wrong Object Structure: expected f1, but got f1, f3
14:24 ObjectLiteral - Wrong Object Structure: expected f1, but got f3",
  },
}
`;

exports[`MapValidator result & error result is an object non null fields: f1, f2 then validation will fail 1`] = `
Object {
  "profile-provider": Object {
    "errors": "6:20 JessieExpression - Wrong Structure: expected string, but got \\"null\\"
6:20 NullKeyword - Wrong Structure: expected string, but got \\"null\\"
9:20 JessieExpression - Wrong Structure: expected string, but got \\"null\\"
9:20 NullKeyword - Wrong Structure: expected string, but got \\"null\\"
10:20 JessieExpression - Wrong Structure: expected number, but got \\"null\\"
10:20 NullKeyword - Wrong Structure: expected number, but got \\"null\\"",
  },
}
`;

exports[`MapValidator result & error result is an object non null fields: f1, f2 then validation will pass 1`] = `
Object {
  "profile-provider": Object {
    "warnings": "17:24 ObjectLiteral - Wrong Object Structure: expected f1, f2, but got f1, f3
21:24 ObjectLiteral - Wrong Object Structure: expected f1, f2, but got f1, f2, f3",
  },
}
`;

exports[`MapValidator result & error result is an object non null object with two required fields f1, f2 then validation will fail 1`] = `
Object {
  "profile-provider": Object {
    "errors": "5:24 ObjectLiteral - Missing required field
5:24 ObjectLiteral - Missing required field
8:20 JessieExpression - Wrong Structure: expected string, but got \\"null\\"
8:20 NullKeyword - Wrong Structure: expected string, but got \\"null\\"
7:24 ObjectLiteral - Missing required field
10:24 ObjectLiteral - Missing required field
13:24 JessieExpression - Wrong Structure: expected ObjectStructure, but got \\"null\\"
13:24 NullKeyword - Wrong Structure: expected ObjectStructure, but got \\"null\\"",
  },
}
`;

exports[`MapValidator result & error result is an object non null object with two required fields f1, f2 then validation will pass 1`] = `
Object {
  "profile-provider": Object {
    "warnings": "9:24 ObjectLiteral - Wrong Object Structure: expected f1, f2, but got f1, f2, f3",
  },
}
`;

exports[`MapValidator result & error result is an object one required and one not required field: f1, f2 then validation will fail 1`] = `
Object {
  "profile-provider": Object {
    "errors": "5:24 ObjectLiteral - Missing required field
8:20 JessieExpression - Wrong Structure: expected string, but got \\"null\\"
8:20 NullKeyword - Wrong Structure: expected string, but got \\"null\\"
11:20 JessieExpression - Wrong Structure: expected boolean, but got \\"null\\"
11:20 NullKeyword - Wrong Structure: expected boolean, but got \\"null\\"
10:24 ObjectLiteral - Missing required field
14:20 JessieExpression - Wrong Structure: expected string, but got \\"null\\"
14:20 NullKeyword - Wrong Structure: expected string, but got \\"null\\"
15:20 JessieExpression - Wrong Structure: expected boolean, but got \\"null\\"
15:20 NullKeyword - Wrong Structure: expected boolean, but got \\"null\\"
17:24 ObjectLiteral - Missing required field",
  },
}
`;

exports[`MapValidator result & error result is an object one required and one not required field: f1, f2 then validation will pass 1`] = `
Object {
  "profile-provider": Object {
    "warnings": "12:24 ObjectLiteral - Wrong Object Structure: expected f1, f2, but got f1, f3
16:24 ObjectLiteral - Wrong Object Structure: expected f1, f2, but got f1, f2, f3",
  },
}
`;

exports[`MapValidator result & error result is an object one required field: f1 then validation will fail 1`] = `
Object {
  "profile-provider": Object {
    "errors": "5:24 ObjectLiteral - Missing required field
8:20 JessieExpression - Wrong Structure: expected string, but got \\"null\\"
8:20 NullKeyword - Wrong Structure: expected string, but got \\"null\\"",
  },
}
`;

exports[`MapValidator result & error result is an object one required field: f1 then validation will pass 1`] = `
Object {
  "profile-provider": Object {
    "warnings": "8:24 ObjectLiteral - Wrong Object Structure: expected f1, but got f1, f3",
  },
}
`;

exports[`MapValidator result & error result is an object possibly null field f1 then validation will fail 1`] = `
Object {
  "profile-provider": Object {
    "errors": "ObjectLiteral - Wrong Structure: expected string, but got \\"ObjectLiteral\\"",
  },
}
`;

exports[`MapValidator result & error result is an object possibly null field f1 then validation will pass 1`] = `
Object {
  "profile-provider": Object {},
}
`;

exports[`MapValidator result & error result is an object possibly null fields: f1, f2 then validation will fail 1`] = `
Object {
  "profile-provider": Object {
    "errors": "6:20 JessieExpression - Wrong Structure: expected string, but got \\"[\\"some\\", \\"key\\"]\\"
6:20 ArrayLiteralExpression - Wrong Structure: expected string, but got \\"[\\"some\\", \\"key\\"]\\"",
  },
}
`;

exports[`MapValidator result & error result is an object possibly null fields: f1, f2 then validation will pass 1`] = `
Object {
  "profile-provider": Object {
    "warnings": "27:24 ObjectLiteral - Wrong Object Structure: expected f1, f2, but got f1, f3
31:24 ObjectLiteral - Wrong Object Structure: expected f1, f2, but got f3",
  },
}
`;

exports[`MapValidator result & error result is an object required fields: f1, f2 then validation will fail 1`] = `
Object {
  "profile-provider": Object {
    "errors": "5:24 ObjectLiteral - Missing required field
5:24 ObjectLiteral - Missing required field
8:20 JessieExpression - Wrong Structure: expected string, but got \\"null\\"
8:20 NullKeyword - Wrong Structure: expected string, but got \\"null\\"
7:24 ObjectLiteral - Missing required field
11:20 JessieExpression - Wrong Structure: expected boolean, but got \\"null\\"
11:20 NullKeyword - Wrong Structure: expected boolean, but got \\"null\\"
10:24 ObjectLiteral - Missing required field
14:20 JessieExpression - Wrong Structure: expected string, but got \\"null\\"
14:20 NullKeyword - Wrong Structure: expected string, but got \\"null\\"
15:20 JessieExpression - Wrong Structure: expected boolean, but got \\"null\\"
15:20 NullKeyword - Wrong Structure: expected boolean, but got \\"null\\"
17:24 ObjectLiteral - Missing required field
20:24 ObjectLiteral - Missing required field",
  },
}
`;

exports[`MapValidator result & error result is an object required fields: f1, f2 then validation will pass 1`] = `
Object {
  "profile-provider": Object {
    "warnings": "9:24 ObjectLiteral - Wrong Object Structure: expected f1, f2, but got f1, f2, f3",
  },
}
`;

exports[`MapValidator result & error result is conditioned then validation will pass 1`] = `
Object {
  "profile-provider": Object {
    "warnings": "6:24 JessieExpression - Wrong Structure: expected string, but got \\"{}\\"
6:24 ObjectLiteralExpression - Wrong Structure: expected string, but got \\"{}\\"",
  },
}
`;

exports[`MapValidator result & error result is variable in different scopes then validation will fail 1`] = `
Object {
  "profile-provider": Object {
    "errors": "5:19 PrimitiveLiteral - Wrong Structure: expected string, but got \\"false\\"
18:24 JessieExpression - Wrong Variable Structure: variable a.c expected string, but got false",
  },
}
`;

exports[`MapValidator result & error result is variable reassigned (object) then validation will fail 1`] = `
Object {
  "profile-provider": Object {
    "errors": "7:19 PrimitiveLiteral - Wrong Structure: expected ObjectStructure, but got \\"string\\"
8:24 JessieExpression - Wrong Variable Structure: variable foo expected ObjectStructure, but got string",
  },
}
`;

exports[`MapValidator result & error result is variable reassigned (object) then validation will pass 1`] = `
Object {
  "profile-provider": Object {},
}
`;

exports[`MapValidator result & error result is variable reassigned (string) then validation will fail 1`] = `
Object {
  "profile-provider": Object {
    "errors": "6:19 PrimitiveLiteral - Wrong Structure: expected string, but got \\"false\\"
7:24 JessieExpression - Wrong Variable Structure: variable a.b expected string, but got false",
  },
}
`;

exports[`MapValidator result & error result is variable reassigned (string) then validation will pass 1`] = `
Object {
  "profile-provider": Object {},
}
`;

exports[`MapValidator result & error result is variable referenced in outcome then validation will fail 1`] = `
Object {
  "profile-provider": Object {
    "errors": "5:13 ObjectLiteral - Wrong Structure: expected string, but got \\"ObjectLiteral\\"
6:24 JessieExpression - Wrong Variable Structure: variable a expected string, but got ObjectLiteral",
  },
}
`;

exports[`MapValidator result & error result is variable referenced in outcome then validation will pass 1`] = `
Object {
  "profile-provider": Object {},
}
`;

exports[`MapValidator result & error result is variable using variable with string key then validation will fail 1`] = `
Object {
  "profile-provider": Object {
    "errors": "5:25 PrimitiveLiteral - Wrong Structure: expected string, but got \\"false\\"
6:24 JessieExpression - Wrong Variable Structure: variable foo.bar.a expected string, but got false",
  },
}
`;

exports[`MapValidator result & error result is variable using variable with string key then validation will pass 1`] = `
Object {
  "profile-provider": Object {},
}
`;

exports[`MapValidator result & error result is variable wrong structure then validation will fail 1`] = `
Object {
  "profile-provider": Object {
    "errors": "5:19 PrimitiveLiteral - Wrong Structure: expected string, but got \\"false\\"
6:24 JessieExpression - Wrong Variable Structure: variable a.b expected string, but got false",
  },
}
`;

exports[`MapValidator usecase-map compatibility missing maps then validation will fail 1`] = `
Object {
  "profile-provider": Object {
    "errors": "2:7 MapDocument - Map not found: Test2",
  },
}
`;

exports[`MapValidator usecase-map compatibility multiple maps then validation will pass 1`] = `
Object {
  "profile-provider": Object {
    "warnings": "2:7 MapDocument - Extra Maps Found: Test, but got Test, Test2",
  },
}
`;

exports[`MapValidator usecase-map compatibility profile error missing then validation will pass 1`] = `
Object {
  "profile-provider": Object {
    "warnings": "5:11 OutcomeStatement - Error Not Found: returning \\"some string\\", but there is no error defined in usecase",
  },
}
`;

exports[`MapValidator usecase-map compatibility profile input missing then validation will fail 1`] = `
Object {
  "profile-provider": Object {
    "errors": "7:25 JessieExpression - Input Not Found: input.something - there is no input defined in usecase
7:25 PropertyAccessExpression - Input Not Found: input.something - there is no input defined in usecase
9:40 JessieExpression - Input Not Found: input.some.variable - there is no input defined in usecase
9:40 PropertyAccessExpression - Input Not Found: input.some.variable - there is no input defined in usecase",
    "warnings": "11:11 OutcomeStatement - Result Not Found: returning \\"JessieExpression\\", but there is no result defined in usecase",
  },
}
`;

exports[`MapValidator usecase-map compatibility profile result missing then validation will pass 1`] = `
Object {
  "profile-provider": Object {
    "warnings": "5:11 OutcomeStatement - Result Not Found: returning \\"some string\\", but there is no result defined in usecase",
  },
}
`;

exports[`MapValidator usecase-map compatibility wrong profile name then validation will fail 1`] = `
Object {
  "wrong-test": Object {
    "errors": "1:1 MapHeader - Wrong Profile Name: expected profile, but got wrong",
  },
}
`;

exports[`MapValidator usecase-map compatibility wrong scope then validation will fail 1`] = `
Object {
  "test-test": Object {
    "errors": "1:1 MapHeader - Wrong Scope: expected no scope in profile, but got starwars
1:1 MapHeader - Wrong Profile Name: expected profile, but got test",
  },
}
`;

exports[`MapValidator usecase-map compatibility wrong version then validation will fail 1`] = `
Object {
  "test-test": Object {
    "errors": "1:1 MapHeader - Wrong Profile Name: expected profile, but got test
1:1 MapHeader - Wrong Profile Version: profile is 1.0.0, but map requests 2.0.0",
  },
}
`;<|MERGE_RESOLUTION|>--- conflicted
+++ resolved
@@ -340,32 +340,6 @@
 }
 `;
 
-<<<<<<< HEAD
-exports[`MapValidator result & error map is using http call then validation will fail 1`] = `
-Object {
-  "profile-provider": Object {
-    "errors": "8:24 JessieExpression - Wrong Structure: expected string, but got \\"{}\\"
-8:24 ObjectLiteralExpression - Wrong Structure: expected string, but got \\"{}\\"",
-  },
-}
-`;
-
-exports[`MapValidator result & error map is using http call then validation will pass 1`] = `
-Object {
-  "profile-provider": Object {
-    "warnings": "6:11 HttpCallStatement - Wrong Structure: expected string, but got \\"ScalarStructure\\"",
-  },
-}
-`;
-
-exports[`MapValidator result & error map is using inline call then validation will pass 1`] = `
-Object {
-  "profile-provider": Object {},
-}
-`;
-
-=======
->>>>>>> a5133205
 exports[`MapValidator result & error result is PrimitiveTypeName then validation will fail 1`] = `
 Object {
   "profile-provider": Object {
