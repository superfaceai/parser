import { LocationSpan } from '@superfaceai/ast';
import * as ts from 'typescript';

import { IssueLocation } from '.';
import { ValidationIssue } from './issue';
import { ValidationResult } from './map-validator';
import {
  ArrayCollection,
  ObjectStructure,
  StructureType,
} from './profile-output';
import {
  isBooleanStructure,
  isEnumStructure,
  isListStructure,
  isNonNullStructure,
  isNumberStructure,
  isObjectStructure,
  isPrimitiveStructure,
  isScalarStructure,
  isStringStructure,
  isUnionStructure,
} from './profile-output.utils';
import {
  findTypescriptIdentifier,
  findTypescriptProperty,
  getVariableName,
  validateObjectStructure,
} from './utils';

export type TypescriptIdentifier =
  | ts.Identifier
  | ts.PropertyAccessExpression
  | ts.ElementAccessExpression;

export type ReferencedVariables = {
  jessieNode: TypescriptIdentifier;
  type: StructureType;
};

export type ConstructResult = ValidationResult & {
  variables?: ReferencedVariables[];
  invalidInput: boolean;
  invalidOutput: boolean;
};

export interface VisitConstruct<T extends ts.Node = ts.Node> {
  visit(
    node: T,
    initialLocation: LocationSpan | undefined,
    outputStructure?: StructureType,
    inputStructure?: ObjectStructure,
    isOutcomeWithCondition?: boolean
  ): ConstructResult;
}

const VALID_CONSTRUCT_RESULT: ConstructResult = {
  pass: true,
  invalidInput: false,
  invalidOutput: false,
};

function mergeResults(...results: ConstructResult[]): ConstructResult {
  return results.reduce((acc: ConstructResult, val: ConstructResult) => {
    const pass = acc.pass && val.pass;
    const errors = [
      ...(!acc.pass ? acc.errors : []),
      ...(!val.pass ? val.errors : []),
    ];
    const warnings = [...(acc.warnings ?? []), ...(val.warnings ?? [])];
    const variables = [...(acc.variables ?? []), ...(val.variables ?? [])];
    const invalidInput = acc.invalidInput || val.invalidInput;
    const invalidOutput = acc.invalidOutput || val.invalidOutput;

    return pass
      ? {
          pass,
          warnings,
          variables,
          invalidInput,
          invalidOutput,
        }
      : {
          pass,
          errors,
          warnings,
          variables,
          invalidInput,
          invalidOutput,
        };
  }, VALID_CONSTRUCT_RESULT);
}

function getPath(
  node: ts.Node,
  initialLocation: LocationSpan | undefined
): IssueLocation {
  if (initialLocation) {
    let lineOffset = 0;
    let columnOffset = -2; // -2 because expression passed in parent source file is wrapped in parenthesis

    const start = node
      .getSourceFile()
      .getLineAndCharacterOfPosition(node.getStart());

    lineOffset = start.line + initialLocation.start.line;

    // if jessie expression is on multiple lines - do not preserve initial column location
    if (lineOffset > initialLocation.start.line) {
      columnOffset += start.character;
    } else {
      columnOffset += start.character + initialLocation.start.column;
    }

    const end = node
      .getSourceFile()
      .getLineAndCharacterOfPosition(node.getEnd());

    return {
      kind: ts.SyntaxKind[node.kind],
      location: {
        start: {
          line: start.line + lineOffset,
          column: start.character + columnOffset,
          charIndex: start.character - 1,
        },
        end: {
          line: end.line + lineOffset,
          column: end.character + columnOffset,
          charIndex: end.character - 1,
        },
      },
    };
  } else {
    return { kind: ts.SyntaxKind[node.kind] };
  }
}

function isTypescriptIdentifier(node: ts.Node): node is TypescriptIdentifier {
  return (
    (ts.isIdentifier(node) ||
      ts.isPropertyAccessExpression(node) ||
      ts.isElementAccessExpression(node)) &&
    getVariableName(node) !== 'undefined'
  );
}

function compareStructures(
  node: ts.Node,
  initialLocation: LocationSpan | undefined,
  inputStructure: StructureType,
  outputStructure: StructureType
): ConstructResult {
  if (isNonNullStructure(outputStructure)) {
    outputStructure = outputStructure.value;
  }
  if (isNonNullStructure(inputStructure)) {
    inputStructure = inputStructure.value;
  }

  if (isScalarStructure(outputStructure) || isScalarStructure(inputStructure)) {
    return VALID_CONSTRUCT_RESULT;
  }

  if (
    isEnumStructure(outputStructure) &&
    isEnumStructure(inputStructure) &&
    outputStructure.enums === inputStructure.enums
  ) {
    return VALID_CONSTRUCT_RESULT;
  }

  if (
    isListStructure(outputStructure) &&
    isListStructure(inputStructure) &&
    outputStructure.value === inputStructure.value
  ) {
    return VALID_CONSTRUCT_RESULT;
  }

  if (
    isObjectStructure(outputStructure) &&
    isObjectStructure(inputStructure) &&
    outputStructure.fields === inputStructure.fields
  ) {
    return VALID_CONSTRUCT_RESULT;
  }

  if (
    isPrimitiveStructure(outputStructure) &&
    isPrimitiveStructure(inputStructure) &&
    outputStructure.type === inputStructure.type
  ) {
    return VALID_CONSTRUCT_RESULT;
  }

  if (
    isUnionStructure(outputStructure) &&
    isUnionStructure(inputStructure) &&
    outputStructure.types === inputStructure.types
  ) {
    return VALID_CONSTRUCT_RESULT;
  }

  return {
    pass: false,
    errors: [
      {
        kind: 'wrongStructure',
        context: {
          path: getPath(node, initialLocation),
          expected: outputStructure,
          actual: inputStructure,
        },
      },
    ],
    invalidInput: false,
    invalidOutput: true,
  };
}

function visitConstruct(
  node: ts.Node,
  initialLocation: LocationSpan | undefined,
  outputStructure?: StructureType,
  inputStructure?: ObjectStructure,
  isOutcomeWithCondition?: boolean,
  construct?: VisitConstruct
): ConstructResult {
  return construct
    ? construct.visit(
        node,
        initialLocation,
        outputStructure,
        inputStructure,
        isOutcomeWithCondition
      )
    : VALID_CONSTRUCT_RESULT;
}

function returnIssue(
  issue: ValidationIssue,
  invalidInput: boolean,
  invalidOutput: boolean,
  isOutcomeWithCondition?: boolean
): ConstructResult {
  return isOutcomeWithCondition
    ? {
        pass: true,
        warnings: [issue],
        invalidInput,
        invalidOutput,
      }
    : {
        pass: false,
        errors: [issue],
        invalidInput,
        invalidOutput,
      };
}

function getFieldStructure(
  property: string,
  node: ts.LeftHandSideExpression,
  objectStructure: ObjectStructure
): StructureType | undefined {
  if (ts.isIdentifier(node)) {
    if (!objectStructure.fields) {
      throw new Error('This should not happen!');
    }

    return objectStructure.fields[property];
  } else if (ts.isPropertyAccessExpression(node)) {
    let structure = validateObjectStructure(node, objectStructure);

    if (structure && isNonNullStructure(structure)) {
      structure = structure.value;
    }

    if (!structure || !isObjectStructure(structure) || !structure.fields) {
      return undefined;
    }

    return structure.fields[property];
  }

  return undefined;
}

export const RETURN_CONSTRUCTS: {
  [kind in ts.SyntaxKind]?: VisitConstruct;
} = {
  [ts.SyntaxKind.StringLiteral]: {
    visit: (
      node: ts.StringLiteral,
      initialLocation: LocationSpan | undefined,
      outputStructure?: StructureType,
      _inputStructure?: ObjectStructure,
      isOutcomeWithCondition?: boolean
    ): ConstructResult => {
      if (!outputStructure) {
        return VALID_CONSTRUCT_RESULT;
      }
      if (isNonNullStructure(outputStructure)) {
        outputStructure = outputStructure.value;
      }
      if (
        isScalarStructure(outputStructure) ||
        isStringStructure(outputStructure)
      ) {
        return VALID_CONSTRUCT_RESULT;
      }

      return returnIssue(
        {
          kind: 'wrongStructure',
          context: {
            path: getPath(node, initialLocation),
            actual: node.text,
            expected: outputStructure,
          },
        },
        false,
        true,
        isOutcomeWithCondition
      );
    },
  },

  [ts.SyntaxKind.NumericLiteral]: {
    visit: (
      node: ts.NumericLiteral,
      initialLocation: LocationSpan | undefined,
      outputStructure?: StructureType,
      _inputStructure?: ObjectStructure,
      isOutcomeWithCondition?: boolean
    ): ConstructResult => {
      if (!outputStructure) {
        return VALID_CONSTRUCT_RESULT;
      }
      if (isNonNullStructure(outputStructure)) {
        outputStructure = outputStructure.value;
      }
      if (
        isScalarStructure(outputStructure) ||
        isNumberStructure(outputStructure)
      ) {
        return VALID_CONSTRUCT_RESULT;
      }

      return returnIssue(
        {
          kind: 'wrongStructure',
          context: {
            path: getPath(node, initialLocation),
            actual: node.text,
            expected: outputStructure,
          },
        },
        false,
        true,
        isOutcomeWithCondition
      );
    },
  },

  [ts.SyntaxKind.FalseKeyword]: {
    visit: (
      node: ts.FalseLiteral,
      initialLocation: LocationSpan | undefined,
      outputStructure?: StructureType,
      _inputStructure?: ObjectStructure,
      isOutcomeWithCondition?: boolean
    ): ConstructResult => {
      if (!outputStructure) {
        return VALID_CONSTRUCT_RESULT;
      }
      if (isNonNullStructure(outputStructure)) {
        outputStructure = outputStructure.value;
      }
      if (
        isScalarStructure(outputStructure) ||
        (isPrimitiveStructure(outputStructure) &&
          isBooleanStructure(outputStructure))
      ) {
        return VALID_CONSTRUCT_RESULT;
      }

      return returnIssue(
        {
          kind: 'wrongStructure',
          context: {
            path: getPath(node, initialLocation),
            actual: 'false',
            expected: outputStructure,
          },
        },
        false,
        true,
        isOutcomeWithCondition
      );
    },
  },

  [ts.SyntaxKind.TrueKeyword]: {
    visit: (
      node: ts.TrueLiteral,
      initialLocation: LocationSpan | undefined,
      outputStructure?: StructureType,
      _inputStructure?: ObjectStructure,
      isOutcomeWithCondition?: boolean
    ): ConstructResult => {
      if (!outputStructure) {
        return VALID_CONSTRUCT_RESULT;
      }
      if (isNonNullStructure(outputStructure)) {
        outputStructure = outputStructure.value;
      }
      if (
        isScalarStructure(outputStructure) ||
        (isPrimitiveStructure(outputStructure) &&
          isBooleanStructure(outputStructure))
      ) {
        return VALID_CONSTRUCT_RESULT;
      }

      return returnIssue(
        {
          kind: 'wrongStructure',
          context: {
            path: getPath(node, initialLocation),
            actual: 'true',
            expected: outputStructure,
          },
        },
        false,
        true,
        isOutcomeWithCondition
      );
    },
  },

  [ts.SyntaxKind.NullKeyword]: {
    visit: (
      node: ts.NullLiteral,
      initialLocation: LocationSpan | undefined,
      outputStructure?: StructureType,
      _inputStructure?: ObjectStructure,
      isOutcomeWithCondition?: boolean
    ): ConstructResult => {
      if (!outputStructure) {
        return VALID_CONSTRUCT_RESULT;
      }
      if (isNonNullStructure(outputStructure)) {
        return returnIssue(
          {
            kind: 'wrongStructure',
            context: {
              path: getPath(node, initialLocation),
              actual: 'null',
              expected: outputStructure,
            },
          },
          false,
          true,
          isOutcomeWithCondition
        );
      }

      return VALID_CONSTRUCT_RESULT;
    },
  },

  [ts.SyntaxKind.BinaryExpression]: {
    visit: (
      node: ts.BinaryExpression,
      initialLocation: LocationSpan | undefined,
      outputStructure?: StructureType,
      inputStructure?: ObjectStructure,
      isOutcomeWithCondition?: boolean
    ): ConstructResult => {
      const results: ConstructResult[] = [];

      // if Input is defined - check ids in children nodes
      if (inputStructure) {
        if (isTypescriptIdentifier(node.left)) {
          results.push(
            visitConstruct(
              node.left,
              initialLocation,
              undefined,
              inputStructure,
              isOutcomeWithCondition,
              RETURN_CONSTRUCTS[node.left.kind]
            )
          );
        }
        if (isTypescriptIdentifier(node.right)) {
          results.push(
            visitConstruct(
              node.right,
              initialLocation,
              undefined,
              inputStructure,
              isOutcomeWithCondition,
              RETURN_CONSTRUCTS[node.right.kind]
            )
          );
        }
      }

      // if Output is not defined - do not check validation of result or error
      if (!outputStructure) {
        return mergeResults(...results);
      }

      // if Output is defined - do check
      if (isNonNullStructure(outputStructure)) {
        if (isScalarStructure(outputStructure.value)) {
          return mergeResults(...results);
        }
      }

      if (isScalarStructure(outputStructure)) {
        return mergeResults(...results);
      }

<<<<<<< HEAD
      const issue: ValidationIssue = {
        kind: 'wrongStructure',
        context: {
          path: getPath(node, initialLocation),
          actual: node.getText(),
          expected: outputStructure,
        },
      };

      if (
        isPrimitiveStructure(outputStructure) &&
        isBooleanStructure(outputStructure)
      ) {
        return mergeResults(
          ...results,
          returnIssue(issue, false, true, isOutcomeWithCondition)
        );
      }

      const nodeContainsString =
        ts.isStringLiteral(node.left) || ts.isStringLiteral(node.right);
      const nodeContainsID =
        isTypescriptIdentifier(node.left) || isTypescriptIdentifier(node.right);

      if (isTypescriptIdentifier(node.left)) {
        results.push(
          visitConstruct(
            node.left,
            initialLocation,
            outputStructure,
            undefined,
            isOutcomeWithCondition,
            RETURN_CONSTRUCTS[node.left.kind]
          )
        );
      }

      if (isTypescriptIdentifier(node.right)) {
        results.push(
          visitConstruct(
            node.right,
            initialLocation,
            outputStructure,
            undefined,
            isOutcomeWithCondition,
            RETURN_CONSTRUCTS[node.left.kind]
          )
        );
      }

      if (
        isStringStructure(outputStructure) &&
        (nodeContainsString || nodeContainsID) &&
        node.operatorToken.getText() === '+'
      ) {
        return mergeResults(...results, VALID_CONSTRUCT_RESULT);
      }

      if (isNumberStructure(outputStructure) && !nodeContainsString) {
        return mergeResults(...results, VALID_CONSTRUCT_RESULT);
      }

      return mergeResults(
        ...results,
        returnIssue(issue, false, true, isOutcomeWithCondition)
=======
      results.push(
        visitConstruct(
          node.left,
          outputStructure,
          undefined,
          isOutcomeWithCondition,
          RETURN_CONSTRUCTS[node.left.kind]
        ),
        visitConstruct(
          node.right,
          outputStructure,
          undefined,
          isOutcomeWithCondition,
          RETURN_CONSTRUCTS[node.right.kind]
        )
>>>>>>> a5133205
      );

      return mergeResults(...results);
    },
  },

  [ts.SyntaxKind.Identifier]: {
    visit: (
      node: ts.Identifier,
      initialLocation: LocationSpan | undefined,
      outputStructure?: StructureType,
      inputStructure?: ObjectStructure,
      isOutcomeWithCondition?: boolean
    ): ConstructResult => {
      if (node.text === 'input') {
        if (!inputStructure || !inputStructure.fields) {
          return returnIssue(
            {
              kind: 'inputNotFound',
              context: {
                path: getPath(node, initialLocation),
                actual: getVariableName(node),
              },
            },
            true,
            false,
            isOutcomeWithCondition
          );
        }

        if (outputStructure) {
          return compareStructures(
            node,
            initialLocation,
            inputStructure,
            outputStructure
          );
        }

        return VALID_CONSTRUCT_RESULT;
      }

      const variables: ReferencedVariables[] = [];
      if (outputStructure && !isScalarStructure(outputStructure)) {
<<<<<<< HEAD
        if (isNonNullStructure(outputStructure) && node.text === 'undefined') {
          return returnIssue(
            {
              kind: 'wrongStructure',
              context: {
                path: getPath(node, initialLocation),
                actual: getVariableName(node),
                expected: outputStructure.value,
=======
        if (node.text === 'undefined') {
          if (isNonNullStructure(outputStructure)) {
            return returnIssue(
              {
                kind: 'wrongStructure',
                context: {
                  path: getPath(node),
                  actual: getVariableName(node),
                  expected: outputStructure.value,
                },
>>>>>>> a5133205
              },
              false,
              true,
              isOutcomeWithCondition
            );
          } else {
            return VALID_CONSTRUCT_RESULT;
          }
        }

        variables.push({
          jessieNode: node,
          type: outputStructure,
        });
      }

      return {
        ...VALID_CONSTRUCT_RESULT,
        variables,
      };
    },
  },

  [ts.SyntaxKind.PropertyAccessExpression]: {
    visit(
      node: ts.PropertyAccessExpression,
      initialLocation: LocationSpan | undefined,
      outputStructure?: StructureType,
      inputStructure?: ObjectStructure,
      isOutcomeWithCondition?: boolean
    ): ConstructResult {
      if (findTypescriptIdentifier('input', node.expression)) {
        if (findTypescriptProperty('auth', node.expression)) {
          return VALID_CONSTRUCT_RESULT;
        }

        if (!inputStructure || !inputStructure.fields) {
          return returnIssue(
            {
              kind: 'inputNotFound',
              context: {
                path: getPath(node, initialLocation),
                actual: getVariableName(node),
              },
            },
            true,
            false,
            isOutcomeWithCondition
          );
        }

        const issue: ValidationIssue = {
          kind: 'wrongInput',
          context: {
            path: getPath(node, initialLocation),
            expected: inputStructure,
            actual: getVariableName(node),
          },
        };

        const property = node.name.text;
        const fieldValue = getFieldStructure(
          property,
          node.expression,
          inputStructure
        );

        if (!fieldValue) {
          return returnIssue(issue, true, false, isOutcomeWithCondition);
        }

        if (outputStructure) {
          return compareStructures(
            node,
            initialLocation,
            fieldValue,
            outputStructure
          );
        }

        return VALID_CONSTRUCT_RESULT;
      }

      const variables: ReferencedVariables[] = [];
      if (outputStructure && !isScalarStructure(outputStructure)) {
        variables.push({
          jessieNode: node,
          type: outputStructure,
        });
      }

      return {
        ...VALID_CONSTRUCT_RESULT,
        variables,
      };
    },
  },

  [ts.SyntaxKind.ElementAccessExpression]: {
    visit(
      node: ts.ElementAccessExpression,
      initialLocation: LocationSpan | undefined,
      outputStructure?: StructureType,
      inputStructure?: ObjectStructure,
      isOutcomeWithCondition?: boolean
    ): ConstructResult {
      if (findTypescriptIdentifier('input', node.expression)) {
        if (findTypescriptProperty('auth', node.expression)) {
          return VALID_CONSTRUCT_RESULT;
        }

        if (!inputStructure || !inputStructure.fields) {
          const issue: ValidationIssue = {
            kind: 'inputNotFound',
            context: {
              path: getPath(node, initialLocation),
              actual: getVariableName(node),
            },
          };

          return returnIssue(issue, true, false, isOutcomeWithCondition);
        }

        const issue: ValidationIssue = {
          kind: 'wrongInput',
          context: {
            path: getPath(node, initialLocation),
            expected: inputStructure,
            actual: getVariableName(node),
          },
        };

        const property = (node.argumentExpression as ts.Identifier).text;
        const fieldValue = getFieldStructure(
          property,
          node.expression,
          inputStructure
        );

        if (!fieldValue) {
          return returnIssue(issue, true, false, isOutcomeWithCondition);
        }

        if (outputStructure) {
          return compareStructures(
            node,
            initialLocation,
            fieldValue,
            outputStructure
          );
        }

        return VALID_CONSTRUCT_RESULT;
      }

      const variables: ReferencedVariables[] = [];
      if (outputStructure && !isScalarStructure(outputStructure)) {
        variables.push({
          jessieNode: node,
          type: outputStructure,
        });
      }

      return {
        ...VALID_CONSTRUCT_RESULT,
        variables,
      };
    },
  },

  [ts.SyntaxKind.ObjectLiteralExpression]: {
    visit(
      node: ts.ObjectLiteralExpression,
      initialLocation: LocationSpan | undefined,
      outputStructure?: StructureType,
      inputStructure?: ObjectStructure,
      isOutcomeWithCondition?: boolean
    ): ConstructResult {
      const results: ConstructResult[] = [];

      // object should only contain property assignments
      const properties = node.properties.filter(ts.isPropertyAssignment);

      if (inputStructure) {
        for (const property of properties) {
          if (isTypescriptIdentifier(property.initializer)) {
            results.push(
              visitConstruct(
                property.initializer,
                initialLocation,
                undefined,
                inputStructure,
                isOutcomeWithCondition,
                RETURN_CONSTRUCTS[property.initializer.kind]
              )
            );
          }
        }
      }

      if (!outputStructure) {
        return mergeResults(...results);
      }

      if (isNonNullStructure(outputStructure)) {
        outputStructure = outputStructure.value;
      }

      if (isScalarStructure(outputStructure)) {
        return mergeResults(...results);
      }

      if (!isObjectStructure(outputStructure)) {
        const issue: ValidationIssue = {
          kind: 'wrongStructure',
          context: {
            path: getPath(node, initialLocation),
            actual: node.getText(),
            expected: outputStructure,
          },
        };

        return mergeResults(
          ...results,
          returnIssue(issue, false, true, isOutcomeWithCondition)
        );
      }

      const structureOfProperties = outputStructure.fields;

      if (properties.length === 0 && !structureOfProperties) {
        return VALID_CONSTRUCT_RESULT;
      }

      if (!structureOfProperties) {
        throw new Error('This should not happen!');
      }

      // all fields
      const profileProperties = Object.entries(structureOfProperties);
      const profilePropertyNames = Object.keys(structureOfProperties);
      const mapPropertyNames = properties.map(
        property => (property.name as ts.Identifier).text
      );

      // required fields
      const requiredProperties = profileProperties.filter(
        ([, value]) => value.required
      );
      const requiredPropertiesNotFound = requiredProperties.filter(
        ([key]) => !mapPropertyNames.includes(key)
      );

      // fields found inside node
      const matchingProperties = properties.filter(property =>
        profilePropertyNames.includes((property.name as ts.Identifier).text)
      );
      const extraProperties = properties.filter(
        property =>
          !profilePropertyNames.includes((property.name as ts.Identifier).text)
      );

      for (const property of matchingProperties) {
        results.push(
          visitConstruct(
            property.initializer,
            initialLocation,
            structureOfProperties[(property.name as ts.Identifier).text],
            undefined,
            isOutcomeWithCondition,
            RETURN_CONSTRUCTS[property.initializer.kind]
          )
        );
      }

      for (const [key] of requiredPropertiesNotFound) {
        const issue: ValidationIssue = {
          kind: 'missingRequired',
          context: {
            path: getPath(node, initialLocation),
            field: key,
          },
        };

        results.push(returnIssue(issue, false, true, isOutcomeWithCondition));
      }

      if (extraProperties.length > 0) {
        const issue: ValidationIssue = {
          kind: 'wrongObjectStructure',
          context: {
            path: getPath(node, initialLocation),
            expected: structureOfProperties,
            actual: node.getText(),
          },
        };

        results.push(returnIssue(issue, false, false, true));
      }

      return mergeResults(...results);
    },
  },

  [ts.SyntaxKind.ArrayLiteralExpression]: {
    visit(
      node: ts.ArrayLiteralExpression,
      initialLocation: LocationSpan | undefined,
      outputStructure?: StructureType,
      inputStructure?: ObjectStructure,
      isOutcomeWithCondition?: boolean
    ): ConstructResult {
      const results: ConstructResult[] = [];

      if (inputStructure) {
        for (const element of node.elements) {
          if (isTypescriptIdentifier(element))
            results.push(
              visitConstruct(
                element,
                initialLocation,
                undefined,
                inputStructure,
                isOutcomeWithCondition,
                RETURN_CONSTRUCTS[element.kind]
              )
            );
        }
      }

      if (!outputStructure) {
        return mergeResults(...results);
      }

      if (isNonNullStructure(outputStructure)) {
        outputStructure = outputStructure.value;
      }

      if (isScalarStructure(outputStructure)) {
        return mergeResults(...results);
      }

      const wrongStructureIssue: ValidationIssue = {
        kind: 'wrongStructure',
        context: {
          path: getPath(node, initialLocation),
          actual: node.getText(),
          expected: outputStructure,
        },
      };

      if (!isListStructure(outputStructure)) {
        return mergeResults(
          ...results,
          returnIssue(wrongStructureIssue, false, true, isOutcomeWithCondition)
        );
      }

      let structureOfTypes: ArrayCollection | undefined;
      let structureOfType: StructureType | undefined;

      if (isUnionStructure(outputStructure.value)) {
        structureOfTypes = outputStructure.value.types;
      } else {
        structureOfType = outputStructure.value;
      }

      if (structureOfType) {
        for (const element of node.elements) {
          results.push(
            visitConstruct(
              element,
              initialLocation,
              structureOfType,
              undefined,
              isOutcomeWithCondition,
              RETURN_CONSTRUCTS[element.kind]
            )
          );
        }

        return mergeResults(...results);
      }

      if (!structureOfTypes) {
        throw new Error('This should not happen!');
      }

      const typeValues = Object.values(structureOfTypes);

      for (const element of node.elements) {
        if (isTypescriptIdentifier(element)) {
          results.push(
            visitConstruct(
              element,
              initialLocation,
              outputStructure.value,
              undefined,
              isOutcomeWithCondition,
              RETURN_CONSTRUCTS[element.kind]
            )
          );
          continue;
        }

        let diff = 0;

        for (const value of typeValues) {
          const result = visitConstruct(
            element,
            initialLocation,
            value,
            undefined,
            isOutcomeWithCondition,
            RETURN_CONSTRUCTS[element.kind]
          );

          if (!result.pass) {
            diff++;
          }
        }

        if (diff === typeValues.length) {
          results.push(
            returnIssue(
              wrongStructureIssue,
              false,
              true,
              isOutcomeWithCondition
            )
          );
        }
      }

      return mergeResults(...results, VALID_CONSTRUCT_RESULT);
    },
  },

  [ts.SyntaxKind.ParenthesizedExpression]: {
    visit(
      node: ts.ParenthesizedExpression,
      initialLocation: LocationSpan | undefined,
      outputStructure?: StructureType,
      inputStructure?: ObjectStructure,
      isOutcomeWithCondition?: boolean
    ): ConstructResult {
      return visitConstruct(
        node.expression,
        initialLocation,
        outputStructure,
        inputStructure,
        isOutcomeWithCondition,
        RETURN_CONSTRUCTS[node.expression.kind]
      );
    },
  },

  [ts.SyntaxKind.ExpressionStatement]: {
    visit(
      node: ts.ExpressionStatement,
      initialLocation: LocationSpan | undefined,
      outputStructure?: StructureType,
      inputStructure?: ObjectStructure,
      isOutcomeWithCondition?: boolean
    ): ConstructResult {
      return visitConstruct(
        node.expression,
        initialLocation,
        outputStructure,
        inputStructure,
        isOutcomeWithCondition,
        RETURN_CONSTRUCTS[node.expression.kind]
      );
    },
  },

  [ts.SyntaxKind.SourceFile]: {
    visit(
      node: ts.SourceFile,
      initialLocation: LocationSpan | undefined,
      outputStructure?: StructureType,
      inputStructure?: ObjectStructure,
      isOutcomeWithCondition?: boolean
    ): ConstructResult {
      const statement = node.statements[node.statements.length - 1];

      return visitConstruct(
        statement,
        initialLocation,
        outputStructure,
        inputStructure,
        isOutcomeWithCondition,
        RETURN_CONSTRUCTS[statement.kind]
      );
    },
  },
};<|MERGE_RESOLUTION|>--- conflicted
+++ resolved
@@ -525,76 +525,10 @@
         return mergeResults(...results);
       }
 
-<<<<<<< HEAD
-      const issue: ValidationIssue = {
-        kind: 'wrongStructure',
-        context: {
-          path: getPath(node, initialLocation),
-          actual: node.getText(),
-          expected: outputStructure,
-        },
-      };
-
-      if (
-        isPrimitiveStructure(outputStructure) &&
-        isBooleanStructure(outputStructure)
-      ) {
-        return mergeResults(
-          ...results,
-          returnIssue(issue, false, true, isOutcomeWithCondition)
-        );
-      }
-
-      const nodeContainsString =
-        ts.isStringLiteral(node.left) || ts.isStringLiteral(node.right);
-      const nodeContainsID =
-        isTypescriptIdentifier(node.left) || isTypescriptIdentifier(node.right);
-
-      if (isTypescriptIdentifier(node.left)) {
-        results.push(
-          visitConstruct(
-            node.left,
-            initialLocation,
-            outputStructure,
-            undefined,
-            isOutcomeWithCondition,
-            RETURN_CONSTRUCTS[node.left.kind]
-          )
-        );
-      }
-
-      if (isTypescriptIdentifier(node.right)) {
-        results.push(
-          visitConstruct(
-            node.right,
-            initialLocation,
-            outputStructure,
-            undefined,
-            isOutcomeWithCondition,
-            RETURN_CONSTRUCTS[node.left.kind]
-          )
-        );
-      }
-
-      if (
-        isStringStructure(outputStructure) &&
-        (nodeContainsString || nodeContainsID) &&
-        node.operatorToken.getText() === '+'
-      ) {
-        return mergeResults(...results, VALID_CONSTRUCT_RESULT);
-      }
-
-      if (isNumberStructure(outputStructure) && !nodeContainsString) {
-        return mergeResults(...results, VALID_CONSTRUCT_RESULT);
-      }
-
-      return mergeResults(
-        ...results,
-        returnIssue(issue, false, true, isOutcomeWithCondition)
-=======
       results.push(
         visitConstruct(
           node.left,
+          initialLocation,
           outputStructure,
           undefined,
           isOutcomeWithCondition,
@@ -602,12 +536,12 @@
         ),
         visitConstruct(
           node.right,
+          initialLocation,
           outputStructure,
           undefined,
           isOutcomeWithCondition,
           RETURN_CONSTRUCTS[node.right.kind]
         )
->>>>>>> a5133205
       );
 
       return mergeResults(...results);
@@ -652,27 +586,16 @@
 
       const variables: ReferencedVariables[] = [];
       if (outputStructure && !isScalarStructure(outputStructure)) {
-<<<<<<< HEAD
-        if (isNonNullStructure(outputStructure) && node.text === 'undefined') {
-          return returnIssue(
-            {
-              kind: 'wrongStructure',
-              context: {
-                path: getPath(node, initialLocation),
-                actual: getVariableName(node),
-                expected: outputStructure.value,
-=======
         if (node.text === 'undefined') {
           if (isNonNullStructure(outputStructure)) {
             return returnIssue(
               {
                 kind: 'wrongStructure',
                 context: {
-                  path: getPath(node),
+                  path: getPath(node, initialLocation),
                   actual: getVariableName(node),
                   expected: outputStructure.value,
                 },
->>>>>>> a5133205
               },
               false,
               true,
