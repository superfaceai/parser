--- conflicted
+++ resolved
@@ -162,15 +162,8 @@
     );
 
     if (node.input) {
-<<<<<<< HEAD
-      this.currentStructure = this.profileOutput?.usecases.find(
-        usecase => usecase.useCaseName === this.currentUseCase
-      )?.input;
+      this.currentStructure = usecase?.input;
       this.slotType = UseCaseSlotType.INPUT;
-=======
-      this.currentStructure = usecase?.input;
-      this.slotType = ValidationIssueSlot.INPUT;
->>>>>>> 0e00f3f2
 
       this.visit(node.input);
 
@@ -179,15 +172,8 @@
     }
 
     if (node.result) {
-<<<<<<< HEAD
-      this.currentStructure = this.profileOutput?.usecases.find(
-        usecase => usecase.useCaseName === this.currentUseCase
-      )?.result;
+      this.currentStructure = usecase?.result;
       this.slotType = UseCaseSlotType.RESULT;
-=======
-      this.currentStructure = usecase?.result;
-      this.slotType = ValidationIssueSlot.RESULT;
->>>>>>> 0e00f3f2
 
       this.visit(node.result);
 
@@ -196,15 +182,8 @@
     }
 
     if (node.asyncResult) {
-<<<<<<< HEAD
-      this.currentStructure = this.profileOutput?.usecases.find(
-        usecase => usecase.useCaseName === this.currentUseCase
-      )?.async;
+      this.currentStructure = usecase?.async;
       this.slotType = UseCaseSlotType.ASYNCRESULT;
-=======
-      this.currentStructure = usecase?.async;
-      this.slotType = ValidationIssueSlot.ASYNCRESULT;
->>>>>>> 0e00f3f2
 
       this.visit(node.asyncResult);
 
@@ -213,15 +192,8 @@
     }
 
     if (node.error) {
-<<<<<<< HEAD
-      this.currentStructure = this.profileOutput?.usecases.find(
-        usecase => usecase.useCaseName === this.currentUseCase
-      )?.error;
+      this.currentStructure = usecase?.error;
       this.slotType = UseCaseSlotType.ERROR;
-=======
-      this.currentStructure = usecase?.error;
-      this.slotType = ValidationIssueSlot.ERROR;
->>>>>>> 0e00f3f2
 
       this.visit(node.error);
 
@@ -231,24 +203,7 @@
   }
 
   visitComlinkPrimitiveLiteralNode(node: ComlinkPrimitiveLiteralNode): boolean {
-<<<<<<< HEAD
-    if (!this.slotType) {
-      throw new Error('No slot type defined');
-    }
-
-    if (!this.currentStructure) {
-      this.warnings.push({
-        kind: 'useCaseSlotNotFound',
-        context: {
-          path: this.getPath(node),
-          expected: this.slotType,
-          actual: node,
-        },
-      });
-
-=======
     if (this.structureIsPrepared(node)) {
->>>>>>> 0e00f3f2
       return true;
     }
 
@@ -271,24 +226,7 @@
   }
 
   visitComlinkListLiteralNode(node: ComlinkListLiteralNode): boolean {
-<<<<<<< HEAD
-    if (!this.slotType) {
-      throw new Error('no slot type defined');
-    }
-
-    if (!this.currentStructure) {
-      this.warnings.push({
-        kind: 'useCaseSlotNotFound',
-        context: {
-          path: this.getPath(node),
-          expected: this.slotType,
-          actual: node,
-        },
-      });
-
-=======
     if (this.structureIsPrepared(node)) {
->>>>>>> 0e00f3f2
       return true;
     }
 
@@ -312,13 +250,8 @@
       return false;
     }
 
-<<<<<<< HEAD
     if (!listStructure) {
-      throw new Error('this should not happen');
-=======
-    if (!listType) {
-      throw new Error('Validated types in list structure are not defined');
->>>>>>> 0e00f3f2
+      throw new Error('Validated list structure is not defined');
     }
 
     const originalStructure = this.currentStructure;
@@ -335,24 +268,7 @@
   }
 
   visitComlinkObjectLiteralNode(node: ComlinkObjectLiteralNode): boolean {
-<<<<<<< HEAD
-    if (!this.slotType) {
-      throw new Error('no slot type defined');
-    }
-
-    if (!this.currentStructure) {
-      this.warnings.push({
-        kind: 'useCaseSlotNotFound',
-        context: {
-          path: this.getPath(node),
-          expected: this.slotType,
-          actual: node,
-        },
-      });
-
-=======
     if (this.structureIsPrepared(node)) {
->>>>>>> 0e00f3f2
       return true;
     }
 
@@ -376,13 +292,10 @@
       return false;
     }
 
-<<<<<<< HEAD
     if (!objectStructure || !objectStructure.fields) {
-      throw new Error('This should not happen!');
-=======
-    if (!structureOfFields) {
-      throw new Error('Validated object structure does not exist');
->>>>>>> 0e00f3f2
+      throw new Error(
+        'Validated object structure is not defined or does not contain fields'
+      );
     }
 
     // all fields
@@ -517,7 +430,7 @@
         kind: 'useCaseSlotNotFound',
         context: {
           path: this.getPath(node),
-          slot: this.slotType,
+          expected: this.slotType,
           actual: node,
         },
       });
