import {
  ComlinkAssignmentNode,
  ComlinkListLiteralNode,
  ComlinkLiteralNode,
  ComlinkObjectLiteralNode,
  ComlinkPrimitiveLiteralNode,
  EnumDefinitionNode,
  EnumValueNode,
  FieldDefinitionNode,
  isUseCaseDefinitionNode,
  ListDefinitionNode,
  ModelTypeNameNode,
  NamedFieldDefinitionNode,
  NamedModelDefinitionNode,
  NonNullDefinitionNode,
  ObjectDefinitionNode,
  PrimitiveTypeNameNode,
  ProfileASTNode,
  ProfileAstVisitor,
  ProfileDocumentNode,
  ProfileHeaderNode,
  UnionDefinitionNode,
  UseCaseDefinitionNode,
  UseCaseExampleNode,
  UseCaseSlotDefinitionNode,
} from '@superfaceai/ast';
import createDebug from 'debug';

import {
  compareStructure,
  isNonNullStructure,
  isScalarStructure,
  IssueLocation,
  ProfileIOAnalyzer,
  ProfileOutput,
  StructureType,
  UseCaseSlotType,
  ValidationIssue,
  ValidationResult,
} from '.';

const debug = createDebug('superface-parser:example-validator');

function assertUnreachable(node: never): never;
function assertUnreachable(node: ProfileASTNode): never {
  throw new Error(`Invalid Node kind: ${node.kind}`);
}

export class ExampleValidator implements ProfileAstVisitor {
  private errors: ValidationIssue[] = [];
  private warnings: ValidationIssue[] = [];

  private slotType: UseCaseSlotType | undefined;
  private currentStructure: StructureType | undefined;
  private currentUseCase: string | undefined;

  constructor(
    private readonly profileAst: ProfileASTNode,
    private profileOutput?: ProfileOutput
  ) {
    if (!profileOutput) {
      const profileIOAnalyzer = new ProfileIOAnalyzer();

      this.profileOutput = profileIOAnalyzer.visit(profileAst);
    }
  }

  validate(): ValidationResult {
    this.visit(this.profileAst);

    return this.errors.length > 0
      ? { pass: false, errors: this.errors, warnings: this.warnings }
      : { pass: true, warnings: this.warnings };
  }

  visit(node: ComlinkLiteralNode | ComlinkAssignmentNode): boolean;
  visit(node: ProfileASTNode): void;
  visit(node: ProfileASTNode): boolean | void {
    debug('Visiting node:', node.kind);

    switch (node.kind) {
      case 'ProfileDocument':
        return this.visitProfileDocumentNode(node);
      case 'ProfileHeader':
        return this.visitProfileHeaderNode(node);
      case 'UseCaseDefinition':
        return this.visitUseCaseDefinitionNode(node);
      case 'UseCaseSlotDefinition':
        return this.visitUseCaseSlotDefinition(node);
      case 'UseCaseExample':
        return this.visitUseCaseExampleNode(node);
      case 'ComlinkPrimitiveLiteral':
        return this.visitComlinkPrimitiveLiteralNode(node);
      case 'ComlinkListLiteral':
        return this.visitComlinkListLiteralNode(node);
      case 'ComlinkObjectLiteral':
        return this.visitComlinkObjectLiteralNode(node);
      case 'ComlinkAssignment':
        return this.visitComlinkAssignmentNode(node);
      // UNUSED
      case 'FieldDefinition':
        return this.visitFieldDefinitionNode(node);
      case 'ModelTypeName':
        return this.visitModelTypeNameNode(node);
      case 'NamedFieldDefinition':
        return this.visitNamedFieldDefinitionNode(node);
      case 'NamedModelDefinition':
        return this.visitNamedModelDefinitionNode(node);
      case 'NonNullDefinition':
        return this.visitNonNullDefinitionNode(node);
      case 'UnionDefinition':
        return this.visitUnionDefinitionNode(node);
      case 'ObjectDefinition':
        return this.visitObjectDefinitionNode(node);
      case 'ListDefinition':
        return this.visitListDefinitionNode(node);
      case 'EnumDefinition':
        return this.visitEnumDefinitionNode(node);
      case 'EnumValue':
        return this.visitEnumValueNode(node);
      case 'PrimitiveTypeName':
        return this.visitPrimitiveTypeNameNode(node);
      default:
        assertUnreachable(node);
    }
  }

  visitProfileDocumentNode(node: ProfileDocumentNode): void {
    const useCases = node.definitions.filter(isUseCaseDefinitionNode);

    for (const useCase of useCases) {
      this.visit(useCase);
    }
  }

  visitProfileHeaderNode(_node: ProfileHeaderNode): void {
    throw new Error('not implemented');
  }

  visitUseCaseDefinitionNode(node: UseCaseDefinitionNode): void {
    this.currentUseCase = node.useCaseName;

    if (node.examples) {
      for (const example of node.examples) {
        this.visit(example.value);
      }
    }

    this.currentUseCase = undefined;
  }

  visitUseCaseSlotDefinition(
    node: UseCaseSlotDefinitionNode<ProfileASTNode>
  ): void {
    this.visit(node.value);
  }

  visitUseCaseExampleNode(node: UseCaseExampleNode): void {
    if (node.input) {
      this.currentStructure = this.profileOutput?.usecases.find(
        usecase => usecase.useCaseName === this.currentUseCase
      )?.input;
      this.slotType = UseCaseSlotType.INPUT;

      this.visit(node.input);

      this.slotType = undefined;
      this.currentStructure = undefined;
    }

    if (node.result) {
      this.currentStructure = this.profileOutput?.usecases.find(
        usecase => usecase.useCaseName === this.currentUseCase
      )?.result;
      this.slotType = UseCaseSlotType.RESULT;

      this.visit(node.result);

      this.slotType = undefined;
      this.currentStructure = undefined;
    }

    if (node.asyncResult) {
      this.currentStructure = this.profileOutput?.usecases.find(
        usecase => usecase.useCaseName === this.currentUseCase
      )?.async;
      this.slotType = UseCaseSlotType.ASYNCRESULT;

      this.visit(node.asyncResult);

      this.slotType = undefined;
      this.currentStructure = undefined;
    }

    if (node.error) {
      this.currentStructure = this.profileOutput?.usecases.find(
        usecase => usecase.useCaseName === this.currentUseCase
      )?.error;
      this.slotType = UseCaseSlotType.ERROR;

      this.visit(node.error);

      this.slotType = undefined;
      this.currentStructure = undefined;
    }
  }

  visitComlinkPrimitiveLiteralNode(node: ComlinkPrimitiveLiteralNode): boolean {
    if (!this.slotType) {
      throw new Error('No slot type defined');
    }

    if (!this.currentStructure) {
      this.warnings.push({
        kind: 'useCaseSlotNotFound',
        context: {
          path: this.getPath(node),
          expected: this.slotType,
          actual: node,
        },
      });

      return true;
    }

    if (isNonNullStructure(this.currentStructure)) {
      this.currentStructure = this.currentStructure.value;
    }

    if (isScalarStructure(this.currentStructure)) {
      return true;
    }

    const { isValid } = compareStructure(node, this.currentStructure);

    if (!isValid) {
      this.errors.push({
        kind: 'wrongStructure',
        context: {
          path: this.getPath(node),
          expected: this.currentStructure,
          actual: node,
        },
      });
    }

    return isValid;
  }

  visitComlinkListLiteralNode(node: ComlinkListLiteralNode): boolean {
    if (!this.slotType) {
      throw new Error('no slot type defined');
    }

    if (!this.currentStructure) {
      this.warnings.push({
        kind: 'useCaseSlotNotFound',
        context: {
          path: this.getPath(node),
          expected: this.slotType,
          actual: node,
        },
      });

      return true;
    }

    if (isNonNullStructure(this.currentStructure)) {
      this.currentStructure = this.currentStructure.value;
    }

    if (isScalarStructure(this.currentStructure)) {
      return true;
    }

    const { listStructure, isValid } = compareStructure(
      node,
      this.currentStructure
    );

    if (!isValid) {
      this.errors.push({
        kind: 'wrongStructure',
        context: {
          path: this.getPath(node),
          expected: this.currentStructure,
          actual: node,
        },
      });

      return false;
    }

    if (!listStructure) {
      throw new Error('this should not happen');
    }

    const originalStructure = this.currentStructure;
<<<<<<< HEAD
    this.currentStructure = listStructure.value;
=======
>>>>>>> 51b5c289

    let result = true;
    for (const item of node.items) {
      this.currentStructure = listType;
      result &&= this.visit(item);
    }

    this.currentStructure = originalStructure;

    return result;
  }

  visitComlinkObjectLiteralNode(node: ComlinkObjectLiteralNode): boolean {
    if (!this.slotType) {
      throw new Error('no slot type defined');
    }

    if (!this.currentStructure) {
      this.warnings.push({
        kind: 'useCaseSlotNotFound',
        context: {
          path: this.getPath(node),
          expected: this.slotType,
          actual: node,
        },
      });

      return true;
    }

    if (isNonNullStructure(this.currentStructure)) {
      this.currentStructure = this.currentStructure.value;
    }

    if (isScalarStructure(this.currentStructure)) {
      return true;
    }

    const { objectStructure, isValid } = compareStructure(
      node,
      this.currentStructure
    );

    if (!isValid) {
      this.errors.push({
        kind: 'wrongStructure',
        context: {
          path: this.getPath(node),
          expected: this.currentStructure,
          actual: node,
        },
      });

      return false;
    }

    if (!objectStructure || !objectStructure.fields) {
      throw new Error('This should not happen!');
    }

    // all fields
    const profileFields = Object.entries(objectStructure.fields);
    const profileFieldNames = Object.keys(objectStructure.fields);
    const mapFieldNames = node.fields.map(field => field.key[0]);

    // required fields
    const requiredFields = profileFields.filter(([, value]) => value.required);
    const requiredFieldsNotFound = requiredFields.filter(
      ([key]) => !mapFieldNames.includes(key)
    );

    // fields found inside node
    const matchingFields = node.fields.filter(field =>
      profileFieldNames.includes(field.key[0])
    );
    const extraFields = node.fields.filter(
      field => !profileFieldNames.includes(field.key[0])
    );

    let result = true;
    for (const field of matchingFields) {
      let visitResult = true;
      this.currentStructure = objectStructure.fields[field.key[0]];

      // it should not validate against final value when dot.notation is used
      if (field.key.length > 1) {
        const [head, ...tail] = field.key;
        const assignment: ComlinkAssignmentNode = {
          kind: 'ComlinkAssignment',
          key: [head],
          value: {
            kind: 'ComlinkObjectLiteral',
            fields: [
              {
                kind: 'ComlinkAssignment',
                key: tail,
                value: field.value,
              },
            ],
          },
        };
        visitResult = this.visit(assignment);
      } else {
        visitResult = this.visit(field);
      }

      result &&= visitResult;
    }

    for (const [, value] of requiredFieldsNotFound) {
      result = false;
      this.errors.push({
        kind: 'missingRequired',
        context: {
          path: this.getPath(node),
          expected: value ? value.kind : 'undefined',
        },
      });
    }

    if (extraFields.length > 0) {
      this.warnings.push({
        kind: 'wrongObjectStructure',
        context: {
          path: this.getPath(node),
          expected: objectStructure,
          actual: node,
        },
      });
    }

    return result;
  }

  visitComlinkAssignmentNode(node: ComlinkAssignmentNode): boolean {
    return this.visit(node.value);
  }

  visitFieldDefinitionNode(_node: FieldDefinitionNode): void {
    throw new Error('not implemented');
  }

  visitModelTypeNameNode(_node: ModelTypeNameNode): void {
    throw new Error('not implemented');
  }

  visitNamedFieldDefinitionNode(_node: NamedFieldDefinitionNode): void {
    throw new Error('not implemented');
  }

  visitNamedModelDefinitionNode(_node: NamedModelDefinitionNode): void {
    throw new Error('not implemented');
  }

  visitNonNullDefinitionNode(_node: NonNullDefinitionNode): void {
    throw new Error('not implemented');
  }

  visitUnionDefinitionNode(_node: UnionDefinitionNode): void {
    throw new Error('not implemented');
  }

  visitObjectDefinitionNode(_node: ObjectDefinitionNode): void {
    throw new Error('not implemented');
  }

  visitListDefinitionNode(_node: ListDefinitionNode): void {
    throw new Error('not implemented');
  }

  visitEnumDefinitionNode(_node: EnumDefinitionNode): void {
    throw new Error('not implemented');
  }

  visitEnumValueNode(_node: EnumValueNode): void {
    throw new Error('not implemented');
  }

  visitPrimitiveTypeNameNode(_node: PrimitiveTypeNameNode): void {
    throw new Error('not implemented');
  }

  private getPath(node: ProfileASTNode): IssueLocation {
    return {
      kind: node.kind,
      location: node.location,
    };
  }
}<|MERGE_RESOLUTION|>--- conflicted
+++ resolved
@@ -296,14 +296,10 @@
     }
 
     const originalStructure = this.currentStructure;
-<<<<<<< HEAD
-    this.currentStructure = listStructure.value;
-=======
->>>>>>> 51b5c289
 
     let result = true;
     for (const item of node.items) {
-      this.currentStructure = listType;
+      this.currentStructure = listStructure.value;
       result &&= this.visit(item);
     }
 
