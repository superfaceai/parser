import {
<<<<<<< HEAD
  AstMetadata,
=======
  isMapDocumentNode,
>>>>>>> 3fe615c1
  MapASTNode,
  ProfileDocumentNode,
} from '@superfaceai/ast';

import { parseMap, parseProfile, Source } from '..';
import { formatIssues, getProfileOutput, validateMap } from './utils';

function getIssues(profile: ProfileDocumentNode, maps: MapASTNode[]) {
  const profileOutput = getProfileOutput(profile);
  const output: Record<string, { errors?: string; warnings?: string }> = {};
  let id: string | undefined;

<<<<<<< HEAD
const AST_METADATA: AstMetadata = {
  astVersion: {
    major: 0,
    minor: 0,
    patch: 0,
  },
  parserVersion: {
    major: 0,
    minor: 0,
    patch: 0,
  },
  sourceChecksum: '',
};

declare global {
  // eslint-disable-next-line @typescript-eslint/no-namespace
  namespace jest {
    interface Matchers<R> {
      toBeValidMap(
        profileOutput: ProfileOutput,
        warning: string,
        error?: string
      ): R;
=======
  for (const map of maps) {
    if (isMapDocumentNode(map)) {
      id = `${map.header.profile.name}-${map.header.provider}`;
>>>>>>> 3fe615c1
    }

    const result = validateMap(profileOutput, map);
    const issues: { errors?: string; warnings?: string } = {};

    if (!result.pass) {
      issues.errors = formatIssues(result.errors);
    }

    if (result.warnings && result.warnings.length > 0) {
      issues.warnings = formatIssues(result.warnings);
    }

    if (id === undefined) {
      throw new Error('unreachable');
    }

    output[id] = issues;
  }

  return output;
}

function valid(profile: ProfileDocumentNode, maps: MapASTNode[]): void {
  it('then validation will pass', () => {
    expect(getIssues(profile, maps)).toMatchSnapshot();
  });
}

function invalid(profile: ProfileDocumentNode, maps: MapASTNode[]): void {
  it('then validation will fail', () => {
    expect(getIssues(profile, maps)).toMatchSnapshot();
  });
}

const parseMapFromSource = (source: string): MapASTNode =>
  parseMap(
    new Source(
      `
      profile = "profile@1.0"
      provider = "provider"
      ` + source
    )
  );

const parseProfileFromSource = (source: string): ProfileDocumentNode =>
  parseProfile(
    new Source(
      `
      name = "profile"
      version = "1.0.0"
      ` + source
    )
  );

describe('MapValidatorAdvanced', () => {
  describe('combination of input, result & error', () => {
    describe('nested', () => {
      const profileAst = parseProfileFromSource(
        `field status string
        field deliveryStatus enum {
          accepted
          delivered
          seen
        }
        
        usecase Test {
          input {
            person {
              to! string!
              from! string!
            }
            text string!
          }
          
          result {
            status
            messageID number
          }

          async result {
            messageId
            deliveryStatus
          }

          error enum { 
            INVALID_CHARACTER
            INVALID_PERSON
          }
          
        }`
      );
      const mapAst1 = parseMapFromSource(
        `map Test {
          http POST "http://www.example.com/" {
            request {
              body {
                to = input.person.to
                sms.from = input.person.from
                sms.text = input.text
              }
            }
        
            response 200 {
              map result if (input.text) {
                status = "OK"
              }
        
              map error if (!input.person.from) "PERSON_NOT_FOUND"
            }
          }
        }`
      );
      const mapAst2 = parseMapFromSource(
        `map Test {
          http POST "http://www.example.com/" {
            request {
              body {
                to = input.person.to
                sms.from = input.wrong
                sms.text = input.so.wrong
              }
            }
        
            response 200 {
              map result {
                messageID = 1
              }
            }
        
            response 404 {
              map error if (!input.person.from) "NOT_FOUND"
            }
          }
        }`
      );
      const mapAst3 = parseMapFromSource(
        `map Test {
          http POST "http://www.example.com/" {
            request {
              body {
                to = input.person.to
                sms.from = input.person.from
                sms.text = input.text
              }
            }
<<<<<<< HEAD
        }
        */
      const profileAst: ProfileDocumentNode = {
        kind: 'ProfileDocument',
        astMetadata: AST_METADATA,
        header: profileHeader,
        definitions: [
          {
            kind: 'UseCaseDefinition',
            useCaseName: 'Test',
            input: {
              kind: 'UseCaseSlotDefinition',
              value: {
                kind: 'ObjectDefinition',
                fields: [
                  {
                    kind: 'FieldDefinition',
                    required: false,
                    fieldName: 'person',
                    type: {
                      kind: 'ObjectDefinition',
                      fields: [
                        {
                          kind: 'FieldDefinition',
                          required: false,
                          fieldName: 'from',
                          type: {
                            kind: 'PrimitiveTypeName',
                            name: 'string',
                          },
                        },
                        {
                          kind: 'FieldDefinition',
                          required: false,
                          fieldName: 'to',
                          type: {
                            kind: 'PrimitiveTypeName',
                            name: 'string',
                          },
                        },
                      ],
                    },
                  },
                  {
                    kind: 'FieldDefinition',
                    required: false,
                    fieldName: 'to',
                    type: {
                      kind: 'PrimitiveTypeName',
                      name: 'string',
                    },
                  },
                  {
                    kind: 'FieldDefinition',
                    required: false,
                    fieldName: 'from',
                    type: {
                      kind: 'PrimitiveTypeName',
                      name: 'string',
                    },
                  },
                  {
                    kind: 'FieldDefinition',
                    required: false,
                    fieldName: 'text',
                    type: {
                      kind: 'PrimitiveTypeName',
                      name: 'string',
                    },
                  },
                ],
              },
            },
            result: {
              kind: 'UseCaseSlotDefinition',
              value: {
                kind: 'ObjectDefinition',
                fields: [
                  {
                    kind: 'FieldDefinition',
                    fieldName: 'status',
                    required: true,
                    type: {
                      kind: 'NonNullDefinition',
                      type: {
                        kind: 'PrimitiveTypeName',
                        name: 'string',
                      },
                    },
                  },
                  {
                    kind: 'FieldDefinition',
                    fieldName: 'messageID',
                    required: false,
                    type: {
                      kind: 'PrimitiveTypeName',
                      name: 'number',
                    },
                  },
                ],
              },
            },
            error: {
              kind: 'UseCaseSlotDefinition',
              value: {
                kind: 'EnumDefinition',
                values: [
                  {
                    kind: 'EnumValue',
                    value: 'INVALID_CHARACTER',
                  },
                  {
                    kind: 'EnumValue',
                    value: 'INVALID_PERSON',
                  },
                ],
              },
            },
          },
        ],
      };

      const mapAst1: MapASTNode = {
        kind: 'MapDocument',
        astMetadata: AST_METADATA,
        header: mapHeader,
        definitions: [
          {
            kind: 'MapDefinition',
            name: 'Test',
            usecaseName: 'Test',
            statements: [
              {
                kind: 'HttpCallStatement',
                method: 'POST',
                url: 'http://www.example.com/',
                request: {
                  kind: 'HttpRequest',
                  body: {
                    kind: 'ObjectLiteral',
                    fields: [
                      {
                        kind: 'Assignment',
                        key: ['to'],
                        value: {
                          kind: 'JessieExpression',
                          expression: 'input.to',
                        },
                      },
                      {
                        kind: 'Assignment',
                        key: ['sms', 'from'],
                        value: {
                          kind: 'JessieExpression',
                          expression: 'input.from',
                        },
                      },
                      {
                        kind: 'Assignment',
                        key: ['sms', 'text'],
                        value: {
                          kind: 'JessieExpression',
                          expression: 'input.text',
                        },
                      },
                    ],
                  },
                  security: [],
                },
                responseHandlers: [
                  {
                    kind: 'HttpResponseHandler',
                    statusCode: 200,
                    statements: [
                      {
                        kind: 'OutcomeStatement',
                        terminateFlow: false,
                        isError: false,
                        condition: {
                          kind: 'ConditionAtom',
                          expression: {
                            kind: 'JessieExpression',
                            expression: 'input.text',
                          },
                        },
                        value: {
                          kind: 'ObjectLiteral',
                          fields: [
                            {
                              kind: 'Assignment',
                              key: ['status'],
                              value: {
                                kind: 'PrimitiveLiteral',
                                value: 'OK',
                              },
                            },
                          ],
                        },
                      },
                      {
                        kind: 'OutcomeStatement',
                        terminateFlow: false,
                        isError: true,
                        condition: {
                          kind: 'ConditionAtom',
                          expression: {
                            kind: 'JessieExpression',
                            expression: '!input.from',
                          },
                        },
                        value: {
                          kind: 'PrimitiveLiteral',
                          value: 'PERSON_NOT_FOUND',
                        },
                      },
                    ],
                  },
                ],
              },
            ],
          },
        ],
      };
      const mapAst2: MapASTNode = {
        kind: 'MapDocument',
        astMetadata: AST_METADATA,
        header: mapHeader,
        definitions: [
          {
            kind: 'MapDefinition',
            name: 'Test',
            usecaseName: 'Test',
            statements: [
              {
                kind: 'HttpCallStatement',
                method: 'POST',
                url: 'http://www.example.com/',
                request: {
                  kind: 'HttpRequest',
                  body: {
                    kind: 'ObjectLiteral',
                    fields: [
                      {
                        kind: 'Assignment',
                        key: ['to'],
                        value: {
                          kind: 'JessieExpression',
                          expression: 'input.to',
                        },
                      },
                      {
                        kind: 'Assignment',
                        key: ['sms', 'from'],
                        value: {
                          kind: 'JessieExpression',
                          expression: 'input.wrong',
                        },
                      },
                      {
                        kind: 'Assignment',
                        key: ['sms', 'text'],
                        value: {
                          kind: 'JessieExpression',
                          expression: 'input.so.wrong',
                        },
                      },
                    ],
                  },
                  security: [],
                },
                responseHandlers: [
                  {
                    kind: 'HttpResponseHandler',
                    statusCode: 200,
                    statements: [
                      {
                        kind: 'OutcomeStatement',
                        terminateFlow: false,
                        isError: false,
                        value: {
                          kind: 'ObjectLiteral',
                          fields: [
                            {
                              kind: 'Assignment',
                              key: ['messageID'],
                              value: {
                                kind: 'PrimitiveLiteral',
                                value: 1,
                              },
                            },
                          ],
                        },
                      },
                    ],
                  },
                  {
                    kind: 'HttpResponseHandler',
                    statusCode: 404,
                    statements: [
                      {
                        kind: 'OutcomeStatement',
                        terminateFlow: false,
                        isError: true,
                        condition: {
                          kind: 'ConditionAtom',
                          expression: {
                            kind: 'JessieExpression',
                            expression: '!input.from',
                          },
                        },
                        value: {
                          kind: 'PrimitiveLiteral',
                          value: 'NOT_FOUND',
                        },
                      },
                    ],
                  },
                ],
              },
            ],
          },
        ],
      };
      const mapAst3: MapASTNode = {
        kind: 'MapDocument',
        astMetadata: AST_METADATA,
        header: mapHeader,
        definitions: [
          {
            kind: 'MapDefinition',
            name: 'Test',
            usecaseName: 'Test',
            statements: [
              {
                kind: 'HttpCallStatement',
                method: 'POST',
                url: 'http://www.example.com/',
                request: {
                  kind: 'HttpRequest',
                  body: {
                    kind: 'ObjectLiteral',
                    fields: [
                      {
                        kind: 'Assignment',
                        key: ['to'],
                        value: {
                          kind: 'JessieExpression',
                          expression: 'input.to',
                        },
                      },
                      {
                        kind: 'Assignment',
                        key: ['sms', 'from'],
                        value: {
                          kind: 'JessieExpression',
                          expression: 'input.from',
                        },
                      },
                      {
                        kind: 'Assignment',
                        key: ['sms', 'text'],
                        value: {
                          kind: 'JessieExpression',
                          expression: 'input.text',
                        },
                      },
                    ],
                  },
                  security: [],
                },
                responseHandlers: [
                  {
                    kind: 'HttpResponseHandler',
                    statusCode: 200,
                    statements: [
                      {
                        kind: 'OutcomeStatement',
                        terminateFlow: false,
                        isError: false,
                        value: {
                          kind: 'ObjectLiteral',
                          fields: [
                            {
                              kind: 'Assignment',
                              key: ['status'],
                              value: {
                                kind: 'JessieExpression',
                                expression: 'input.text',
                              },
                            },
                            {
                              kind: 'Assignment',
                              key: ['messageID'],
                              value: {
                                kind: 'PrimitiveLiteral',
                                value: 1,
                              },
                            },
                          ],
                        },
                      },
                    ],
                  },
                  {
                    kind: 'HttpResponseHandler',
                    statusCode: 404,
                    statements: [
                      {
                        kind: 'OutcomeStatement',
                        terminateFlow: false,
                        isError: true,

                        value: {
                          kind: 'PrimitiveLiteral',
                          value: 'NOT_FOUND',
                        },
                      },
                    ],
                  },
                ],
              },
            ],
          },
        ],
      };
=======
        
            response 200 {
              map result {
                status = input.text
                messageID = 1
              }
            }
        
            response 404 {
              map error "NOT_FOUND"
            }
          }
        }`
      );
>>>>>>> 3fe615c1

      valid(profileAst, [mapAst1]);
      invalid(profileAst, [mapAst2, mapAst3]);
    });

    describe('Send Message usecase', () => {
      const profileAst = parseProfileFromSource(
        `usecase SendMessage unsafe {
          input {
            to string
            from string
            text string 
          }

          result {
            messageId
          }

          async result {
            messageId
            deliveryStatus
          }

          error {
            problem string
            detail string
            instance string
          }
        }

        field messageId string

        field deliveryStatus enum {
          accepted
          delivered
          seen
<<<<<<< HEAD
        }

        field channel enum {
          sms
          whatsapp
          apple_business_chat
          facebook_messenger
        }
      */
      const profileAst: ProfileDocumentNode = {
        kind: 'ProfileDocument',
        astMetadata: AST_METADATA,
        header: profileHeader,
        definitions: [
          {
            kind: 'UseCaseDefinition',
            useCaseName: 'SendMessage',
            safety: 'unsafe',
            input: {
              kind: 'UseCaseSlotDefinition',
              value: {
                kind: 'ObjectDefinition',
                fields: [
                  {
                    kind: 'FieldDefinition',
                    fieldName: 'to',
                    required: false,
                    type: {
                      kind: 'PrimitiveTypeName',
                      name: 'string',
                    },
                  },
                  {
                    kind: 'FieldDefinition',
                    fieldName: 'from',
                    required: false,
                    type: {
                      kind: 'PrimitiveTypeName',
                      name: 'string',
                    },
                  },
                  {
                    kind: 'FieldDefinition',
                    fieldName: 'text',
                    required: false,
                    type: {
                      kind: 'PrimitiveTypeName',
                      name: 'string',
                    },
                  },
                  {
                    kind: 'FieldDefinition',
                    fieldName: 'channel',
                    required: false,
                    type: {
                      kind: 'PrimitiveTypeName',
                      name: 'number',
                    },
                  },
                ],
              },
            },
            result: {
              kind: 'UseCaseSlotDefinition',
              value: {
                kind: 'ObjectDefinition',
                fields: [
                  {
                    kind: 'FieldDefinition',
                    fieldName: 'messageId',
                    required: false,
                  },
                ],
              },
            },
            asyncResult: {
              kind: 'UseCaseSlotDefinition',
              value: {
                kind: 'ObjectDefinition',
                fields: [
                  {
                    kind: 'FieldDefinition',
                    fieldName: 'messageId',
                    required: false,
                  },
                  {
                    kind: 'FieldDefinition',
                    fieldName: 'deliveryStatus',
                    required: false,
                  },
                ],
              },
            },
            error: {
              kind: 'UseCaseSlotDefinition',
              value: {
                kind: 'ObjectDefinition',
                fields: [
                  {
                    kind: 'FieldDefinition',
                    fieldName: 'problem',
                    required: false,
                    type: {
                      kind: 'PrimitiveTypeName',
                      name: 'string',
                    },
                  },
                  {
                    kind: 'FieldDefinition',
                    fieldName: 'detail',
                    required: false,
                    type: {
                      kind: 'PrimitiveTypeName',
                      name: 'string',
                    },
                  },
                  {
                    kind: 'FieldDefinition',
                    fieldName: 'instance',
                    required: false,
                    type: {
                      kind: 'PrimitiveTypeName',
                      name: 'string',
                    },
                  },
                ],
              },
            },
          },
          {
            kind: 'NamedFieldDefinition',
            fieldName: 'messageId',
            type: {
              kind: 'PrimitiveTypeName',
              name: 'string',
            },
          },
          {
            kind: 'NamedFieldDefinition',
            fieldName: 'deliveryStatus',
            type: {
              kind: 'EnumDefinition',
              values: [
                {
                  kind: 'EnumValue',
                  value: 'accepted',
                },
                {
                  kind: 'EnumValue',
                  value: 'delivered',
                },
                {
                  kind: 'EnumValue',
                  value: 'seen',
                },
              ],
            },
          },
          {
            kind: 'NamedFieldDefinition',
            fieldName: 'channel',
            type: {
              kind: 'EnumDefinition',
              values: [
                {
                  kind: 'EnumValue',
                  value: 'sms',
                },
                {
                  kind: 'EnumValue',
                  value: 'whatsapp',
                },
                {
                  kind: 'EnumValue',
                  value: 'apple_business_chat',
                },
                {
                  kind: 'EnumValue',
                  value: 'facebook_messenger',
                },
              ],
            },
          },
        ],
      };
      const mapAst1: MapASTNode = {
        kind: 'MapDocument',
        astMetadata: AST_METADATA,
        header: mapHeader,
        definitions: [
          {
            kind: 'MapDefinition',
            name: 'SendMessage',
            usecaseName: 'SendMessage',
            statements: [
              {
                kind: 'HttpCallStatement',
                method: 'POST',
                url: 'http://www.example.com/{input.channel}',
                request: {
                  kind: 'HttpRequest',
                  body: {
                    kind: 'ObjectLiteral',
                    fields: [
                      {
                        kind: 'Assignment',
                        key: ['sms', 'to'],
                        value: {
                          kind: 'JessieExpression',
                          expression: 'input.to',
                        },
                      },
                      {
                        kind: 'Assignment',
                        key: ['sms', 'from'],
                        value: {
                          kind: 'JessieExpression',
                          expression: 'input.from',
                        },
                      },
                      {
                        kind: 'Assignment',
                        key: ['sms', 'text'],
                        value: {
                          kind: 'JessieExpression',
                          expression: 'input.text',
                        },
                      },
                    ],
                  },
                  security: [],
                },
                responseHandlers: [
                  {
                    kind: 'HttpResponseHandler',
                    statusCode: 200,
                    statements: [
                      {
                        kind: 'OutcomeStatement',
                        terminateFlow: false,
                        isError: true,
                        condition: {
                          kind: 'ConditionAtom',
                          expression: {
                            kind: 'JessieExpression',
                            expression: '!input.person',
                          },
                        },
                        value: {
                          kind: 'ObjectLiteral',
                          fields: [
                            {
                              kind: 'Assignment',
                              key: ['problem'],
                              value: {
                                kind: 'PrimitiveLiteral',
                                value: 'Person not found.',
                              },
                            },
                          ],
                        },
                      },
                      {
                        kind: 'OutcomeStatement',
                        terminateFlow: false,
                        isError: false,
                        value: {
                          kind: 'ObjectLiteral',
                          fields: [
                            {
                              kind: 'Assignment',
                              key: ['deliveryStatus'],
                              value: {
                                kind: 'PrimitiveLiteral',
                                value: 'accepted',
                              },
                            },
                            {
                              kind: 'Assignment',
                              key: ['messageID'],
                              value: {
                                kind: 'PrimitiveLiteral',
                                value: 1,
                              },
                            },
                          ],
                        },
                      },
                    ],
                  },
                  {
                    kind: 'HttpResponseHandler',
                    statusCode: 200,
                    statements: [
                      {
                        kind: 'OutcomeStatement',
                        terminateFlow: false,
                        isError: true,
                        condition: {
                          kind: 'ConditionAtom',
                          expression: {
                            kind: 'JessieExpression',
                            expression: '!input.person',
                          },
                        },
                        value: {
                          kind: 'ObjectLiteral',
                          fields: [
                            {
                              kind: 'Assignment',
                              key: ['problem'],
                              value: {
                                kind: 'PrimitiveLiteral',
                                value: 'Person not found.',
                              },
                            },
                          ],
                        },
                      },
                      {
                        kind: 'OutcomeStatement',
                        terminateFlow: false,
                        isError: false,
                        condition: {
                          kind: 'ConditionAtom',
                          expression: {
                            kind: 'JessieExpression',
                            expression: 'input.text',
                          },
                        },
                        value: {
                          kind: 'ObjectLiteral',
                          fields: [
                            {
                              kind: 'Assignment',
                              key: ['deliveryStatus'],
                              value: {
                                kind: 'PrimitiveLiteral',
                                value: 'seen',
                              },
                            },
                            {
                              kind: 'Assignment',
                              key: ['messageID'],
                              value: {
                                kind: 'PrimitiveLiteral',
                                value: 1,
                              },
                            },
                          ],
                        },
                      },
                    ],
                  },
                ],
              },
            ],
          },
        ],
      };
      const mapAst2: MapASTNode = {
        kind: 'MapDocument',
        astMetadata: AST_METADATA,
        header: mapHeader,
        definitions: [
          {
            kind: 'MapDefinition',
            name: 'SendMessage',
            usecaseName: 'SendMessage',
            statements: [
              {
                kind: 'HttpCallStatement',
                method: 'POST',
                url: 'http://www.example.com/{input.channel}',
                request: {
                  kind: 'HttpRequest',
                  body: {
                    kind: 'ObjectLiteral',
                    fields: [
                      {
                        kind: 'Assignment',
                        key: ['sms', 'to'],
                        value: {
                          kind: 'JessieExpression',
                          expression: 'input.is.wrong',
                        },
                      },
                      {
                        kind: 'Assignment',
                        key: ['sms', 'from'],
                        value: {
                          kind: 'JessieExpression',
                          expression: 'input.from',
                        },
                      },
                      {
                        kind: 'Assignment',
                        key: ['sms', 'text'],
                        value: {
                          kind: 'JessieExpression',
                          expression: 'input.person',
                        },
                      },
                    ],
                  },
                  security: [],
                },
                responseHandlers: [
                  {
                    kind: 'HttpResponseHandler',
                    statusCode: 200,
                    statements: [
                      {
                        kind: 'OutcomeStatement',
                        terminateFlow: false,
                        isError: true,
                        condition: {
                          kind: 'ConditionAtom',
                          expression: {
                            kind: 'JessieExpression',
                            expression: '!input.some.person',
                          },
                        },
                        value: {
                          kind: 'ObjectLiteral',
                          fields: [
                            {
                              kind: 'Assignment',
                              key: ['some', 'key'],
                              value: {
                                kind: 'PrimitiveLiteral',
                                value: 'some error outcome',
                              },
                            },
                          ],
                        },
                      },
                      {
                        kind: 'OutcomeStatement',
                        terminateFlow: false,
                        isError: false,
                        value: {
                          kind: 'ObjectLiteral',
                          fields: [
                            {
                              kind: 'Assignment',
                              key: ['deliveryStatus'],
                              value: {
                                kind: 'ObjectLiteral',
                                fields: [],
                              },
                            },
                            {
                              kind: 'Assignment',
                              key: ['messageID'],
                              value: {
                                kind: 'PrimitiveLiteral',
                                value: false,
                              },
                            },
                          ],
                        },
                      },
                    ],
                  },
                  {
                    kind: 'HttpResponseHandler',
                    statusCode: 200,
                    statements: [
                      {
                        kind: 'OutcomeStatement',
                        terminateFlow: false,
                        isError: true,
                        condition: {
                          kind: 'ConditionAtom',
                          expression: {
                            kind: 'JessieExpression',
                            expression: '!input.person',
                          },
                        },
                        value: {
                          kind: 'ObjectLiteral',
                          fields: [
                            {
                              kind: 'Assignment',
                              key: ['status'],
                              value: {
                                kind: 'PrimitiveLiteral',
                                value: 'ERROR.',
                              },
                            },
                            {
                              kind: 'Assignment',
                              key: ['statusID'],
                              value: {
                                kind: 'PrimitiveLiteral',
                                value: '1',
                              },
                            },
                          ],
                        },
                      },
                      {
                        kind: 'OutcomeStatement',
                        terminateFlow: false,
                        isError: false,
                        condition: {
                          kind: 'ConditionAtom',
                          expression: {
                            kind: 'JessieExpression',
                            expression: 'input.text',
                          },
                        },
                        value: {
                          kind: 'ObjectLiteral',
                          fields: [
                            {
                              kind: 'Assignment',
                              key: ['status'],
                              value: {
                                kind: 'PrimitiveLiteral',
                                value: 'OK.',
                              },
                            },
                            {
                              kind: 'Assignment',
                              key: ['messageID'],
                              value: {
                                kind: 'PrimitiveLiteral',
                                value: false,
                              },
                            },
                          ],
                        },
                      },
                    ],
                  },
                ],
              },
            ],
          },
        ],
      };
      const mapAst3: MapASTNode = {
        kind: 'MapDocument',
        astMetadata: AST_METADATA,
        header: mapHeader,
        definitions: [
          {
            kind: 'MapDefinition',
            name: 'SendMessage',
            usecaseName: 'SendMessage',
            statements: [
              {
                kind: 'HttpCallStatement',
                method: 'POST',
                url: 'http://www.example.com/{input.channel}',
                request: {
                  kind: 'HttpRequest',
                  body: {
                    kind: 'ObjectLiteral',
                    fields: [
                      {
                        kind: 'Assignment',
                        key: ['sms', 'to'],
                        value: {
                          kind: 'JessieExpression',
                          expression: 'input.is.wrong',
                        },
                      },
                      {
                        kind: 'Assignment',
                        key: ['sms', 'from'],
                        value: {
                          kind: 'JessieExpression',
                          expression: 'input.very.very.wrong',
                        },
                      },
                    ],
                  },
                  security: [],
                },
                responseHandlers: [
                  {
                    kind: 'HttpResponseHandler',
                    statusCode: 200,
                    statements: [
                      {
                        kind: 'OutcomeStatement',
                        terminateFlow: false,
                        isError: true,
                        value: {
                          kind: 'ObjectLiteral',
                          fields: [
                            {
                              kind: 'Assignment',
                              key: ['some', 'key'],
                              value: {
                                kind: 'PrimitiveLiteral',
                                value: 'some error outcome',
                              },
                            },
                          ],
                        },
                      },
                      {
                        kind: 'OutcomeStatement',
                        terminateFlow: false,
                        isError: false,
                        condition: {
                          kind: 'ConditionAtom',
                          expression: {
                            kind: 'JessieExpression',
                            expression: '!input.some.person',
                          },
                        },
                        value: {
                          kind: 'ObjectLiteral',
                          fields: [
                            {
                              kind: 'Assignment',
                              key: ['deliveryStatus'],
                              value: {
                                kind: 'ObjectLiteral',
                                fields: [],
                              },
                            },
                            {
                              kind: 'Assignment',
                              key: ['messageID'],
                              value: {
                                kind: 'PrimitiveLiteral',
                                value: false,
                              },
                            },
                          ],
                        },
                      },
                    ],
                  },
                  {
                    kind: 'HttpResponseHandler',
                    statusCode: 200,
                    statements: [
                      {
                        kind: 'OutcomeStatement',
                        terminateFlow: false,
                        isError: true,
                        value: {
                          kind: 'ObjectLiteral',
                          fields: [
                            {
                              kind: 'Assignment',
                              key: ['status'],
                              value: {
                                kind: 'PrimitiveLiteral',
                                value: 'ERROR.',
                              },
                            },
                            {
                              kind: 'Assignment',
                              key: ['statusID'],
                              value: {
                                kind: 'PrimitiveLiteral',
                                value: '1',
                              },
                            },
                          ],
                        },
                      },
                      {
                        kind: 'OutcomeStatement',
                        terminateFlow: false,
                        isError: false,
                        value: {
                          kind: 'ObjectLiteral',
                          fields: [
                            {
                              kind: 'Assignment',
                              key: ['status'],
                              value: {
                                kind: 'PrimitiveLiteral',
                                value: 'OK.',
                              },
                            },
                            {
                              kind: 'Assignment',
                              key: ['messageID'],
                              value: {
                                kind: 'PrimitiveLiteral',
                                value: false,
                              },
                            },
                          ],
                        },
                      },
                    ],
                  },
                ],
              },
            ],
          },
        ],
      };
=======
        }`
      );
      const mapAst1 = parseMapFromSource(
        `map SendMessage {
          http POST "http://www.example.com/" {
            request {
              body {
                sms.to = input.to
                sms.from = input.from
                sms.text = input.text
              }
            }
        
            response 200 {
              map error if (!input.person) {
                problem = "Person not found."
              }
        
              map result {
                deliveryStatus = "accepted"
                messageID = 1
              }
            }
        
            response 200 {
              map error if (!input.person) {
                problem = "Person not found."
              }
        
              map result if (input.text) {
                deliveryStatus = "seen"
                messageID = 1
              }
            }
          }
        }`
      );
      const mapAst2 = parseMapFromSource(
        `map SendMessage {
          http POST "http://www.example.com/{input.channel}" {
            request {
              body {
                sms.to = input.is.wrong
                sms.from = input.from
                sms.text = input.person
              }
            }
        
            response 200 {
              map error if (!input.some.person) {
                some.key = "some error outcome"
              }
        
              map result {
                deliveryStatus = {
                }
                messageID = false
              }
            }
        
            response 200 {
              map error if (!input.person) {
                status = "ERROR."
                statusID = "1"
              }
        
              map result if (input.text) {
                status = "OK."
                messageID = false
              }
            }
          }
        }`
      );
      const mapAst3 = parseMapFromSource(
        `map SendMessage {
          http POST "http://www.example.com/{input.channel}" {
            request {
              body {
                sms.to = input.is.wrong
                sms.from = input.very.very.wrong
              }
            }
        
            response 200 {
              map error {
                some.key = "some error outcome"
              }
        
              map result if (!input.some.person) {
                deliveryStatus = {
                }
                messageID = false
              }
            }
        
            response 200 {
              map error {
                status = "ERROR."
                statusID = "1"
              }
        
              map result {
                status = "OK."
                messageID = false
              }
            }
          }
        }`
      );
>>>>>>> 3fe615c1

      valid(profileAst, [mapAst1]);
      invalid(profileAst, [mapAst2, mapAst3]);
    });

    describe('Send Message usecase with any structures', () => {
      const profileAst = parseProfileFromSource(
        `usecase SendMessage unsafe {
          input {
            to 
            from 
            text
          }

          result {
            messageId
          }

          async result {
            messageId
            deliveryStatus
          }

          error {
            problem 
            detail 
            instance 
          }
        }

        field messageId string

        field deliveryStatus enum {
          accepted
          delivered
          seen
<<<<<<< HEAD
        }

        field channel enum {
          sms
          whatsapp
          apple_business_chat
          facebook_messenger
        }
      */
      const profileAst: ProfileDocumentNode = {
        kind: 'ProfileDocument',
        astMetadata: AST_METADATA,
        header: profileHeader,
        definitions: [
          {
            kind: 'UseCaseDefinition',
            useCaseName: 'SendMessage',
            safety: 'unsafe',
            input: {
              kind: 'UseCaseSlotDefinition',
              value: {
                kind: 'ObjectDefinition',
                fields: [
                  {
                    kind: 'FieldDefinition',
                    fieldName: 'to',
                    required: false,
                  },
                  {
                    kind: 'FieldDefinition',
                    fieldName: 'from',
                    required: false,
                  },
                  {
                    kind: 'FieldDefinition',
                    fieldName: 'text',
                    required: false,
                  },
                  {
                    kind: 'FieldDefinition',
                    fieldName: 'channel',
                    required: false,
                  },
                ],
              },
            },
            result: {
              kind: 'UseCaseSlotDefinition',
              value: {
                kind: 'ObjectDefinition',
                fields: [
                  {
                    kind: 'FieldDefinition',
                    fieldName: 'messageId',
                    required: false,
                  },
                ],
              },
            },
            asyncResult: {
              kind: 'UseCaseSlotDefinition',
              value: {
                kind: 'ObjectDefinition',
                fields: [
                  {
                    kind: 'FieldDefinition',
                    fieldName: 'messageId',
                    required: false,
                  },
                  {
                    kind: 'FieldDefinition',
                    fieldName: 'deliveryStatus',
                    required: false,
                  },
                ],
              },
            },
            error: {
              kind: 'UseCaseSlotDefinition',
              value: {
                kind: 'ObjectDefinition',
                fields: [
                  {
                    kind: 'FieldDefinition',
                    fieldName: 'problem',
                    required: false,
                  },
                  {
                    kind: 'FieldDefinition',
                    fieldName: 'detail',
                    required: false,
                  },
                  {
                    kind: 'FieldDefinition',
                    fieldName: 'instance',
                    required: false,
                  },
                ],
              },
            },
          },
          {
            kind: 'NamedFieldDefinition',
            fieldName: 'messageId',
            type: {
              kind: 'PrimitiveTypeName',
              name: 'string',
            },
          },
          {
            kind: 'NamedFieldDefinition',
            fieldName: 'deliveryStatus',
            type: {
              kind: 'EnumDefinition',
              values: [
                {
                  kind: 'EnumValue',
                  value: 'accepted',
                },
                {
                  kind: 'EnumValue',
                  value: 'delivered',
                },
                {
                  kind: 'EnumValue',
                  value: 'seen',
                },
              ],
            },
          },
          {
            kind: 'NamedFieldDefinition',
            fieldName: 'channel',
            type: {
              kind: 'EnumDefinition',
              values: [
                {
                  kind: 'EnumValue',
                  value: 'sms',
                },
                {
                  kind: 'EnumValue',
                  value: 'whatsapp',
                },
                {
                  kind: 'EnumValue',
                  value: 'apple_business_chat',
                },
                {
                  kind: 'EnumValue',
                  value: 'facebook_messenger',
                },
              ],
            },
          },
        ],
      };
      const mapAst1: MapASTNode = {
        kind: 'MapDocument',
        astMetadata: AST_METADATA,
        header: mapHeader,
        definitions: [
          {
            kind: 'MapDefinition',
            name: 'SendMessage',
            usecaseName: 'SendMessage',
            statements: [
              {
                kind: 'HttpCallStatement',
                method: 'POST',
                url: 'http://www.example.com/{input.channel}',
                request: {
                  kind: 'HttpRequest',
                  body: {
                    kind: 'ObjectLiteral',
                    fields: [
                      {
                        kind: 'Assignment',
                        key: ['sms', 'to'],
                        value: {
                          kind: 'JessieExpression',
                          expression: 'input.to',
                        },
                      },
                      {
                        kind: 'Assignment',
                        key: ['sms', 'from'],
                        value: {
                          kind: 'JessieExpression',
                          expression: 'input.from',
                        },
                      },
                      {
                        kind: 'Assignment',
                        key: ['sms', 'text'],
                        value: {
                          kind: 'JessieExpression',
                          expression: 'input.text',
                        },
                      },
                    ],
                  },
                  security: [],
                },
                responseHandlers: [
                  {
                    kind: 'HttpResponseHandler',
                    statusCode: 200,
                    statements: [
                      {
                        kind: 'OutcomeStatement',
                        terminateFlow: false,
                        isError: true,
                        condition: {
                          kind: 'ConditionAtom',
                          expression: {
                            kind: 'JessieExpression',
                            expression: '!input.person',
                          },
                        },
                        value: {
                          kind: 'ObjectLiteral',
                          fields: [
                            {
                              kind: 'Assignment',
                              key: ['problem'],
                              value: {
                                kind: 'PrimitiveLiteral',
                                value: 'Person not found.',
                              },
                            },
                          ],
                        },
                      },
                      {
                        kind: 'OutcomeStatement',
                        terminateFlow: false,
                        isError: false,
                        value: {
                          kind: 'ObjectLiteral',
                          fields: [
                            {
                              kind: 'Assignment',
                              key: ['deliveryStatus'],
                              value: {
                                kind: 'PrimitiveLiteral',
                                value: 'accepted',
                              },
                            },
                            {
                              kind: 'Assignment',
                              key: ['messageID'],
                              value: {
                                kind: 'PrimitiveLiteral',
                                value: 1,
                              },
                            },
                          ],
                        },
                      },
                    ],
                  },
                  {
                    kind: 'HttpResponseHandler',
                    statusCode: 200,
                    statements: [
                      {
                        kind: 'OutcomeStatement',
                        terminateFlow: false,
                        isError: true,
                        condition: {
                          kind: 'ConditionAtom',
                          expression: {
                            kind: 'JessieExpression',
                            expression: '!input.person',
                          },
                        },
                        value: {
                          kind: 'ObjectLiteral',
                          fields: [
                            {
                              kind: 'Assignment',
                              key: ['problem'],
                              value: {
                                kind: 'PrimitiveLiteral',
                                value: 'Person not found.',
                              },
                            },
                          ],
                        },
                      },
                      {
                        kind: 'OutcomeStatement',
                        terminateFlow: false,
                        isError: false,
                        condition: {
                          kind: 'ConditionAtom',
                          expression: {
                            kind: 'JessieExpression',
                            expression: 'input.text',
                          },
                        },
                        value: {
                          kind: 'ObjectLiteral',
                          fields: [
                            {
                              kind: 'Assignment',
                              key: ['deliveryStatus'],
                              value: {
                                kind: 'PrimitiveLiteral',
                                value: 'seen',
                              },
                            },
                            {
                              kind: 'Assignment',
                              key: ['messageID'],
                              value: {
                                kind: 'PrimitiveLiteral',
                                value: 1,
                              },
                            },
                          ],
                        },
                      },
                    ],
                  },
                ],
              },
            ],
          },
        ],
      };
      const mapAst2: MapASTNode = {
        kind: 'MapDocument',
        astMetadata: AST_METADATA,
        header: mapHeader,
        definitions: [
          {
            kind: 'MapDefinition',
            name: 'SendMessage',
            usecaseName: 'SendMessage',
            statements: [
              {
                kind: 'HttpCallStatement',
                method: 'POST',
                url: 'http://www.example.com/{input.channel}',
                request: {
                  kind: 'HttpRequest',
                  body: {
                    kind: 'ObjectLiteral',
                    fields: [
                      {
                        kind: 'Assignment',
                        key: ['sms', 'to'],
                        value: {
                          kind: 'JessieExpression',
                          expression: 'input.to',
                        },
                      },
                      {
                        kind: 'Assignment',
                        key: ['sms', 'from'],
                        value: {
                          kind: 'JessieExpression',
                          expression: 'input.from',
                        },
                      },
                      {
                        kind: 'Assignment',
                        key: ['sms', 'text'],
                        value: {
                          kind: 'JessieExpression',
                          expression: 'input.text',
                        },
                      },
                    ],
                  },
                  security: [],
                },
                responseHandlers: [
                  {
                    kind: 'HttpResponseHandler',
                    statusCode: 200,
                    statements: [
                      {
                        kind: 'OutcomeStatement',
                        terminateFlow: false,
                        isError: true,
                        condition: {
                          kind: 'ConditionAtom',
                          expression: {
                            kind: 'JessieExpression',
                            expression: '!input.channel',
                          },
                        },
                        value: {
                          kind: 'ObjectLiteral',
                          fields: [
                            {
                              kind: 'Assignment',
                              key: ['problem'],
                              value: {
                                kind: 'ObjectLiteral',
                                fields: [
                                  {
                                    kind: 'Assignment',
                                    key: ['problemID'],
                                    value: {
                                      kind: 'PrimitiveLiteral',
                                      value: 1,
                                    },
                                  },
                                  {
                                    kind: 'Assignment',
                                    key: ['description'],
                                    value: {
                                      kind: 'PrimitiveLiteral',
                                      value: 'some error outcome',
                                    },
                                  },
                                ],
                              },
                            },
                          ],
                        },
                      },
                    ],
                  },
                  {
                    kind: 'HttpResponseHandler',
                    statusCode: 200,
                    statements: [
                      {
                        kind: 'OutcomeStatement',
                        terminateFlow: false,
                        isError: true,
                        condition: {
                          kind: 'ConditionAtom',
                          expression: {
                            kind: 'JessieExpression',
                            expression: '!input.text',
                          },
                        },
                        value: {
                          kind: 'ObjectLiteral',
                          fields: [
                            {
                              kind: 'Assignment',
                              key: ['problem'],
                              value: {
                                kind: 'PrimitiveLiteral',
                                value: 'ERROR.',
                              },
                            },
                            {
                              kind: 'Assignment',
                              key: ['detail'],
                              value: {
                                kind: 'PrimitiveLiteral',
                                value: '1',
                              },
                            },
                          ],
                        },
                      },
                      {
                        kind: 'OutcomeStatement',
                        terminateFlow: false,
                        isError: false,
                        condition: {
                          kind: 'ConditionAtom',
                          expression: {
                            kind: 'JessieExpression',
                            expression: 'input.text',
                          },
                        },
                        value: {
                          kind: 'ObjectLiteral',
                          fields: [
                            {
                              kind: 'Assignment',
                              key: ['deliveryStatus'],
                              value: {
                                kind: 'PrimitiveLiteral',
                                value: 'accepted',
                              },
                            },
                            {
                              kind: 'Assignment',
                              key: ['messageID'],
                              value: {
                                kind: 'PrimitiveLiteral',
                                value: 1,
                              },
                            },
                          ],
                        },
                      },
                    ],
                  },
                ],
              },
            ],
          },
        ],
      };
      const mapAst3: MapASTNode = {
        kind: 'MapDocument',
        astMetadata: AST_METADATA,
        header: mapHeader,
        definitions: [
          {
            kind: 'MapDefinition',
            name: 'SendMessage',
            usecaseName: 'SendMessage',
            statements: [
              {
                kind: 'HttpCallStatement',
                method: 'POST',
                url: 'http://www.example.com/{input.channel}',
                request: {
                  kind: 'HttpRequest',
                  body: {
                    kind: 'ObjectLiteral',
                    fields: [
                      {
                        kind: 'Assignment',
                        key: ['sms', 'to'],
                        value: {
                          kind: 'JessieExpression',
                          expression: 'input.is.wrong',
                        },
                      },
                      {
                        kind: 'Assignment',
                        key: ['sms', 'from'],
                        value: {
                          kind: 'JessieExpression',
                          expression: 'input.very.very.wrong',
                        },
                      },
                    ],
                  },
                  security: [],
                },
                responseHandlers: [
                  {
                    kind: 'HttpResponseHandler',
                    statusCode: 200,
                    statements: [
                      {
                        kind: 'OutcomeStatement',
                        terminateFlow: false,
                        isError: true,
                        value: {
                          kind: 'ObjectLiteral',
                          fields: [
                            {
                              kind: 'Assignment',
                              key: ['some', 'key'],
                              value: {
                                kind: 'PrimitiveLiteral',
                                value: 'some error outcome',
                              },
                            },
                          ],
                        },
                      },
                      {
                        kind: 'OutcomeStatement',
                        terminateFlow: false,
                        isError: false,
                        condition: {
                          kind: 'ConditionAtom',
                          expression: {
                            kind: 'JessieExpression',
                            expression: '!input.some.person',
                          },
                        },
                        value: {
                          kind: 'ObjectLiteral',
                          fields: [
                            {
                              kind: 'Assignment',
                              key: ['messageID'],
                              value: {
                                kind: 'PrimitiveLiteral',
                                value: false,
                              },
                            },
                          ],
                        },
                      },
                    ],
                  },
                  {
                    kind: 'HttpResponseHandler',
                    statusCode: 200,
                    statements: [
                      {
                        kind: 'OutcomeStatement',
                        terminateFlow: false,
                        isError: true,
                        value: {
                          kind: 'ObjectLiteral',
                          fields: [
                            {
                              kind: 'Assignment',
                              key: ['status'],
                              value: {
                                kind: 'PrimitiveLiteral',
                                value: 'ERROR.',
                              },
                            },
                            {
                              kind: 'Assignment',
                              key: ['statusID'],
                              value: {
                                kind: 'PrimitiveLiteral',
                                value: '1',
                              },
                            },
                          ],
                        },
                      },
                      {
                        kind: 'OutcomeStatement',
                        terminateFlow: false,
                        isError: false,
                        value: {
                          kind: 'ObjectLiteral',
                          fields: [
                            {
                              kind: 'Assignment',
                              key: ['status'],
                              value: {
                                kind: 'PrimitiveLiteral',
                                value: 'OK.',
                              },
                            },
                            {
                              kind: 'Assignment',
                              key: ['messageID'],
                              value: {
                                kind: 'PrimitiveLiteral',
                                value: false,
                              },
                            },
                          ],
                        },
                      },
                      {
                        kind: 'OutcomeStatement',
                        terminateFlow: false,
                        isError: true,
                        value: {
                          kind: 'ObjectLiteral',
                          fields: [
                            {
                              kind: 'Assignment',
                              key: ['status'],
                              value: {
                                kind: 'PrimitiveLiteral',
                                value: 'ERROR.',
                              },
                            },
                            {
                              kind: 'Assignment',
                              key: ['statusID'],
                              value: {
                                kind: 'PrimitiveLiteral',
                                value: '1',
                              },
                            },
                          ],
                        },
                      },
                      {
                        kind: 'OutcomeStatement',
                        terminateFlow: false,
                        isError: false,
                        value: {
                          kind: 'ObjectLiteral',
                          fields: [
                            {
                              kind: 'Assignment',
                              key: ['status'],
                              value: {
                                kind: 'PrimitiveLiteral',
                                value: 'OK.',
                              },
                            },
                            {
                              kind: 'Assignment',
                              key: ['messageID'],
                              value: {
                                kind: 'PrimitiveLiteral',
                                value: false,
                              },
                            },
                          ],
                        },
                      },
                    ],
                  },
                ],
              },
            ],
          },
        ],
      };
=======
        }`
      );
      const mapAst1 = parseMapFromSource(
        `map SendMessage {
          http POST "http://www.example.com/" {
            request {
              body {
                sms.to = input.to
                sms.from = input.from
                sms.text = input.text
              }
            }
        
            response 200 {
              map error if (!input.person) {
                problem = "Person not found."
              }
        
              map result {
                deliveryStatus = "accepted"
                messageID = 1
              }
            }
        
            response 200 {
              map error if (!input.person) {
                problem = "Person not found."
              }
        
              map result if (input.text) {
                deliveryStatus = "seen"
                messageID = 1
              }
            }
          }
        }`
      );
      const mapAst2 = parseMapFromSource(
        `map SendMessage {
          http POST "http://www.example.com/" {
            request {
              body {
                sms.to = input.to
                sms.from = input.from
                sms.text = input.text
              }
            }
        
            response 200 {
              map error {
                problem.problemID = 1
                problem.description = "some error outcome"
              }
            }
        
            response 200 {
              map error if (!input.text) {
                problem = "ERROR."
                detail = "1"
              }
        
              map result if (input.text) {
                deliveryStatus = "accepted"
                messageID = 1
              }
            }
          }
        }`
      );
      const mapAst3 = parseMapFromSource(
        `map SendMessage {
          http POST "http://www.example.com/" {
            request {
              body {
                sms.to = input.is.wrong
                sms.from = input.very.very.wrong
              }
            }
        
            response 200 {
              map error {
                some.key = "some error outcome"
              }
        
              map result if (!input.some.person) {
                messageID = false
              }
            }
        
            response 200 {
              map error {
                status = "ERROR."
                statusID = "1"
              }
        
              map result {
                status = "OK."
                messageID = false
              }
        
              map error {
                status = "ERROR."
                statusID = "1"
              }
        
              map result {
                status = "OK."
                messageID = false
              }
            }
          }
        }`
      );
>>>>>>> 3fe615c1

      valid(profileAst, [mapAst1, mapAst2]);
      invalid(profileAst, [mapAst3]);
    });

    describe('Retrieve Message Status usecase', () => {
      const profileAst = parseProfileFromSource(
        `usecase RetrieveMessageStatus safe {
          input {
            messageId
          }
  
          result {
            deliveryStatus
          }
        }
  
        field messageId string
  
        field deliveryStatus enum {
          accepted
          delivered
          seen
<<<<<<< HEAD
        }
  
        field channel enum {
          sms
          whatsapp
          apple_business_chat
          facebook_messenger
        }
       */
      const profileAst: ProfileDocumentNode = {
        kind: 'ProfileDocument',
        astMetadata: AST_METADATA,
        header: profileHeader,
        definitions: [
          {
            kind: 'UseCaseDefinition',
            useCaseName: 'RetrieveMessageStatus',
            safety: 'safe',
            input: {
              kind: 'UseCaseSlotDefinition',
              value: {
                kind: 'ObjectDefinition',
                fields: [
                  {
                    kind: 'FieldDefinition',
                    fieldName: 'messageId',
                    required: false,
                  },
                ],
              },
            },
            result: {
              kind: 'UseCaseSlotDefinition',
              value: {
                kind: 'ObjectDefinition',
                fields: [
                  {
                    kind: 'FieldDefinition',
                    fieldName: 'deliveryStatus',
                    required: false,
                  },
                ],
              },
            },
            asyncResult: {
              kind: 'UseCaseSlotDefinition',
              value: {
                kind: 'ModelTypeName',
                name: 'A',
              },
            },
          },
          {
            kind: 'NamedFieldDefinition',
            fieldName: 'messageId',
            type: {
              kind: 'PrimitiveTypeName',
              name: 'string',
            },
          },
          {
            kind: 'NamedFieldDefinition',
            fieldName: 'deliveryStatus',
            type: {
              kind: 'EnumDefinition',
              values: [
                {
                  kind: 'EnumValue',
                  value: 'accepted',
                },
                {
                  kind: 'EnumValue',
                  value: 'delivered',
                },
                {
                  kind: 'EnumValue',
                  value: 'seen',
                },
              ],
            },
          },
          {
            kind: 'NamedFieldDefinition',
            fieldName: 'channel',
            type: {
              kind: 'EnumDefinition',
              values: [
                {
                  kind: 'EnumValue',
                  value: 'sms',
                },
                {
                  kind: 'EnumValue',
                  value: 'whatsapp',
                },
                {
                  kind: 'EnumValue',
                  value: 'apple_business_chat',
                },
                {
                  kind: 'EnumValue',
                  value: 'facebook_messenger',
                },
              ],
            },
          },
        ],
      };
      const mapAst1: MapASTNode = {
        kind: 'MapDocument',
        astMetadata: AST_METADATA,
        header: mapHeader,
        definitions: [
          {
            kind: 'MapDefinition',
            name: 'RetrieveMessageStatus',
            usecaseName: 'RetrieveMessageStatus',
            statements: [
              {
                kind: 'HttpCallStatement',
                method: 'POST',
                url: 'http://www.example.com/',
                request: {
                  kind: 'HttpRequest',
                  contentType: 'application/json',
                  body: {
                    kind: 'ObjectLiteral',
                    fields: [
                      {
                        kind: 'Assignment',
                        key: ['sms', 'messageId'],
                        value: {
                          kind: 'JessieExpression',
                          expression: 'input.messageId',
                          source: 'input.messageId',
                          sourceMap: 'AAAA,IAAI,CAAC,GAAG,KAAK,CAAC,SAAS,CAAC',
                        },
                      },
                    ],
                  },
                  security: [],
                },
                responseHandlers: [
                  {
                    kind: 'HttpResponseHandler',
                    statusCode: 200,
                    statements: [
                      {
                        kind: 'OutcomeStatement',
                        isError: false,
                        terminateFlow: false,
                        value: {
                          kind: 'ObjectLiteral',
                          fields: [
                            {
                              kind: 'Assignment',
                              key: ['deliveryStatus'],
                              value: {
                                kind: 'PrimitiveLiteral',
                                value: 'seen',
                              },
                            },
                          ],
                        },
                      },
                    ],
                  },
                  {
                    kind: 'HttpResponseHandler',
                    statusCode: 300,
                    statements: [
                      {
                        kind: 'OutcomeStatement',
                        isError: false,
                        terminateFlow: false,
                        value: {
                          kind: 'ObjectLiteral',
                          fields: [
                            {
                              kind: 'Assignment',
                              key: ['deliveryStatus'],
                              value: {
                                kind: 'PrimitiveLiteral',
                                value: 'accepted',
                              },
                            },
                          ],
                        },
                      },
                    ],
                  },
                ],
              },
            ],
          },
        ],
      };
      const mapAst2: MapASTNode = {
        kind: 'MapDocument',
        astMetadata: AST_METADATA,
        header: mapHeader,
        definitions: [
          {
            kind: 'MapDefinition',
            name: 'RetrieveMessageStatus',
            usecaseName: 'RetrieveMessageStatus',
            statements: [
              {
                kind: 'HttpCallStatement',
                method: 'POST',
                url: 'http://www.example.com/',
                request: {
                  kind: 'HttpRequest',
                  contentType: 'application/json',
                  body: {
                    kind: 'ObjectLiteral',
                    fields: [
                      {
                        kind: 'Assignment',
                        key: ['sms', 'messageId'],
                        value: {
                          kind: 'JessieExpression',
                          expression: 'input.wrong.key["in"].input',
                          source: 'input.wrong.key.in.input',
                          sourceMap:
                            'AAAA,IAAI,CAAC,GAAG,KAAK,CAAC,KAAK,CAAC,GAAG,CAAC,IAAE,CAAA,CAAC,KAAK,CAAC',
                        },
                      },
                      {
                        kind: 'Assignment',
                        key: ['some', 'body'],
                        value: {
                          kind: 'JessieExpression',
                          expression: 'body.sid',
                        },
                      },
                      {
                        kind: 'Assignment',
                        key: ['sms', 'to'],
                        value: {
                          kind: 'JessieExpression',
                          expression: 'input.to',
                          source: 'input.to',
                          sourceMap: 'AAAA,IAAI,CAAC,GAAG,KAAK,CAAC,EAAE,CAAC',
                        },
                      },
                    ],
                  },
                  security: [],
                },
                responseHandlers: [
                  {
                    kind: 'HttpResponseHandler',
                    statusCode: 200,
                    statements: [
                      {
                        kind: 'OutcomeStatement',
                        isError: true,
                        terminateFlow: false,
                        value: {
                          kind: 'ObjectLiteral',
                          fields: [
                            {
                              kind: 'Assignment',
                              key: ['some', 'key'],
                              value: {
                                kind: 'PrimitiveLiteral',
                                value: true,
                              },
                            },
                          ],
                        },
                      },
                      {
                        kind: 'OutcomeStatement',
                        isError: false,
                        terminateFlow: false,
                        value: {
                          kind: 'ObjectLiteral',
                          fields: [
                            {
                              kind: 'Assignment',
                              key: ['status'],
                              value: {
                                kind: 'PrimitiveLiteral',
                                value: 'OK',
                              },
                            },
                            {
                              kind: 'Assignment',
                              key: ['some', 'key'],
                              value: {
                                kind: 'PrimitiveLiteral',
                                value: true,
                              },
                            },
                          ],
                        },
                      },
                    ],
                  },
                  {
                    kind: 'HttpResponseHandler',
                    statusCode: 300,
                    statements: [
                      {
                        kind: 'OutcomeStatement',
                        isError: false,
                        terminateFlow: false,
                        value: {
                          kind: 'ObjectLiteral',
                          fields: [
                            {
                              kind: 'Assignment',
                              key: ['status'],
                              value: {
                                kind: 'PrimitiveLiteral',
                                value: 'OK',
                              },
                            },
                          ],
                        },
                      },
                    ],
                  },
                ],
              },
            ],
          },
        ],
      };
=======
        }`
      );
      const mapAst1 = parseMapFromSource(
        `map RetrieveMessageStatus {
          http POST "http://www.example.com/" {
            request "application/json" {
              body {
                sms.messageId = input.messageId
              }
            }
        
            response 200 {
              map result {
                deliveryStatus = "seen"
              }
            }
        
            response 300 {
              map result {
                deliveryStatus = "accepted"
              }
            }
          }
        }`
      );
      const mapAst2 = parseMapFromSource(
        `map RetrieveMessageStatus {
          http POST "http://www.example.com/" {
            request "application/json" {
              body {
                sms.messageId = input.wrong.key.in.input
                some.body = body.sid
                sms.to = input.to
              }
            }
        
            response 200 {
              map error {
                some.key = true
              }
        
              map result {
                status = "OK"
                some.key = true
              }
            }
        
            response 300 {
              map result {
                status = "OK"
              }
            }
          }
        }`
      );
>>>>>>> 3fe615c1

      valid(profileAst, [mapAst1]);
      invalid(profileAst, [mapAst2]);
    });
<<<<<<< HEAD
    describe('swapi get character information', () => {
      const profileAst: ProfileDocumentNode = {
        kind: 'ProfileDocument',
        astMetadata: AST_METADATA,
        header: {
          kind: 'ProfileHeader',
          scope: 'starwars',
          name: 'character-information',
          version: {
            major: 1,
            minor: 0,
            patch: 3,
          },
          documentation: {
            title: 'Star Wars Character Information',
            description: 'Retrive information about Star Wars characters.',
          },
        },
        definitions: [
          {
            kind: 'UseCaseDefinition',
            useCaseName: 'RetrieveCharacterInformation',
            safety: 'safe',
            input: {
              kind: 'UseCaseSlotDefinition',
              value: {
                kind: 'ObjectDefinition',
                fields: [
                  {
                    kind: 'FieldDefinition',
                    fieldName: 'characterName',
                    required: false,
                  },
                ],
              },
            },
            result: {
              kind: 'UseCaseSlotDefinition',
              value: {
                kind: 'ObjectDefinition',
                fields: [
                  {
                    kind: 'FieldDefinition',
                    fieldName: 'height',
                    required: false,
                  },
                  {
                    kind: 'FieldDefinition',
                    fieldName: 'weight',
                    required: false,
                  },
                  {
                    kind: 'FieldDefinition',
                    fieldName: 'yearOfBirth',
                    required: false,
                  },
                ],
              },
            },
            error: {
              kind: 'UseCaseSlotDefinition',
              value: {
                kind: 'ObjectDefinition',
                fields: [
                  {
                    kind: 'FieldDefinition',
                    fieldName: 'message',
                    required: false,
                  },
                  {
                    kind: 'FieldDefinition',
                    fieldName: 'characters',
                    required: false,
                  },
                ],
              },
            },
            documentation: {
              title: 'Retrieve Character Info',
              description: 'Retrieve information about a Star Wars character.',
            },
          },
          {
            kind: 'NamedFieldDefinition',
            fieldName: 'characterName',
            type: {
              kind: 'PrimitiveTypeName',
              name: 'string',
            },
            documentation: {
              title: 'Character name',
              description:
                'The character name to use when looking up character information',
            },
          },
          {
            kind: 'NamedFieldDefinition',
            fieldName: 'height',
            type: {
              kind: 'PrimitiveTypeName',
              name: 'string',
            },

            documentation: {
              title: 'Height',
              description: 'The height of the character',
            },
          },
          {
            kind: 'NamedFieldDefinition',
            fieldName: 'weight',
            type: {
              kind: 'PrimitiveTypeName',
              name: 'string',
            },
            documentation: {
              title: 'Weight',
              description: 'The weight of the character',
            },
          },
          {
            kind: 'NamedFieldDefinition',
            fieldName: 'yearOfBirth',
            type: {
              kind: 'PrimitiveTypeName',
              name: 'string',
            },

            documentation: {
              title: 'Year of birth',
              description: 'The year of birth of the character',
            },
          },
          {
            kind: 'NamedFieldDefinition',
            fieldName: 'message',
            type: {
              kind: 'PrimitiveTypeName',
              name: 'string',
            },

            documentation: {
              title: 'Message',
              description:
                'The message for when an error occurs looking up character information',
            },
          },
          {
            kind: 'NamedFieldDefinition',
            fieldName: 'characters',
            type: {
              kind: 'ListDefinition',
              elementType: {
                kind: 'PrimitiveTypeName',
                name: 'string',
              },
            },

            documentation: {
              title: 'Characters',
              description:
                'List of characters which might correspond to entered character name.',
            },
          },
        ],
      };

      const mapAst: MapASTNode = {
        kind: 'MapDocument',
        astMetadata: AST_METADATA,
        header: {
          kind: 'MapHeader',
          profile: {
            scope: 'starwars',
            name: 'character-information',
            version: {
              major: 1,
              minor: 0,
              patch: 0,
            },
          },
          provider: 'swapi',
        },
        definitions: [
          {
            kind: 'MapDefinition',
            name: 'RetrieveCharacterInformation',
            usecaseName: 'RetrieveCharacterInformation',
            statements: [
              {
                kind: 'HttpCallStatement',
                method: 'GET',
                url: '/people/',
                request: {
                  kind: 'HttpRequest',
                  query: {
                    kind: 'ObjectLiteral',
                    fields: [
                      {
                        kind: 'Assignment',
                        key: ['search'],
                        value: {
                          kind: 'JessieExpression',
                          expression: 'input.characterName',
                          source: 'input.characterName',
                          sourceMap: 'AAAA,IAAI,aAAa,GAAG,KAAK,CAAC,aAAa,CAAC',
                        },
                      },
                    ],
                  },
=======

    describe('swapi get character information', () => {
      const profileAst = parseProfileFromSource(
        `usecase RetrieveCharacterInformation safe {
          input {
            characterName
          }
        
          result {
            height
            weight
            yearOfBirth
          }
        
          error {
            message
            characters
          }
        }
        
        field characterName string
        field height string
        field weight string
        field yearOfBirth string
        field message string
        field characters [string]`
      );
>>>>>>> 3fe615c1

      const mapAst = parseMapFromSource(
        `map RetrieveCharacterInformation {
          http GET "/people/" {
            request {
              query {
                search = input.characterName
              }
            }
        
            response 200 "application/json" {
              return map error if (body.count === 0) {
                message = "No character found"
              }
        
              entries = body.results.filter(result => result.name.toLowerCase() === input.characterName.toLowerCase())
        
              return map error if (entries.length === 0) {
                message = "Specified character name is incorrect, did you mean to enter one of following?"
                characters = body.results.map(result => result.name)
              }
        
              character = entries[0]
        
              map result {
                height = character.height
                weight = character.mass
                yearOfBirth = character.birth_year
              }
            }
          }
        }`
      );

      valid(profileAst, [mapAst]);
    });
  });
});<|MERGE_RESOLUTION|>--- conflicted
+++ resolved
@@ -1,9 +1,5 @@
 import {
-<<<<<<< HEAD
-  AstMetadata,
-=======
   isMapDocumentNode,
->>>>>>> 3fe615c1
   MapASTNode,
   ProfileDocumentNode,
 } from '@superfaceai/ast';
@@ -16,35 +12,9 @@
   const output: Record<string, { errors?: string; warnings?: string }> = {};
   let id: string | undefined;
 
-<<<<<<< HEAD
-const AST_METADATA: AstMetadata = {
-  astVersion: {
-    major: 0,
-    minor: 0,
-    patch: 0,
-  },
-  parserVersion: {
-    major: 0,
-    minor: 0,
-    patch: 0,
-  },
-  sourceChecksum: '',
-};
-
-declare global {
-  // eslint-disable-next-line @typescript-eslint/no-namespace
-  namespace jest {
-    interface Matchers<R> {
-      toBeValidMap(
-        profileOutput: ProfileOutput,
-        warning: string,
-        error?: string
-      ): R;
-=======
   for (const map of maps) {
     if (isMapDocumentNode(map)) {
       id = `${map.header.profile.name}-${map.header.provider}`;
->>>>>>> 3fe615c1
     }
 
     const result = validateMap(profileOutput, map);
@@ -191,433 +161,6 @@
                 sms.text = input.text
               }
             }
-<<<<<<< HEAD
-        }
-        */
-      const profileAst: ProfileDocumentNode = {
-        kind: 'ProfileDocument',
-        astMetadata: AST_METADATA,
-        header: profileHeader,
-        definitions: [
-          {
-            kind: 'UseCaseDefinition',
-            useCaseName: 'Test',
-            input: {
-              kind: 'UseCaseSlotDefinition',
-              value: {
-                kind: 'ObjectDefinition',
-                fields: [
-                  {
-                    kind: 'FieldDefinition',
-                    required: false,
-                    fieldName: 'person',
-                    type: {
-                      kind: 'ObjectDefinition',
-                      fields: [
-                        {
-                          kind: 'FieldDefinition',
-                          required: false,
-                          fieldName: 'from',
-                          type: {
-                            kind: 'PrimitiveTypeName',
-                            name: 'string',
-                          },
-                        },
-                        {
-                          kind: 'FieldDefinition',
-                          required: false,
-                          fieldName: 'to',
-                          type: {
-                            kind: 'PrimitiveTypeName',
-                            name: 'string',
-                          },
-                        },
-                      ],
-                    },
-                  },
-                  {
-                    kind: 'FieldDefinition',
-                    required: false,
-                    fieldName: 'to',
-                    type: {
-                      kind: 'PrimitiveTypeName',
-                      name: 'string',
-                    },
-                  },
-                  {
-                    kind: 'FieldDefinition',
-                    required: false,
-                    fieldName: 'from',
-                    type: {
-                      kind: 'PrimitiveTypeName',
-                      name: 'string',
-                    },
-                  },
-                  {
-                    kind: 'FieldDefinition',
-                    required: false,
-                    fieldName: 'text',
-                    type: {
-                      kind: 'PrimitiveTypeName',
-                      name: 'string',
-                    },
-                  },
-                ],
-              },
-            },
-            result: {
-              kind: 'UseCaseSlotDefinition',
-              value: {
-                kind: 'ObjectDefinition',
-                fields: [
-                  {
-                    kind: 'FieldDefinition',
-                    fieldName: 'status',
-                    required: true,
-                    type: {
-                      kind: 'NonNullDefinition',
-                      type: {
-                        kind: 'PrimitiveTypeName',
-                        name: 'string',
-                      },
-                    },
-                  },
-                  {
-                    kind: 'FieldDefinition',
-                    fieldName: 'messageID',
-                    required: false,
-                    type: {
-                      kind: 'PrimitiveTypeName',
-                      name: 'number',
-                    },
-                  },
-                ],
-              },
-            },
-            error: {
-              kind: 'UseCaseSlotDefinition',
-              value: {
-                kind: 'EnumDefinition',
-                values: [
-                  {
-                    kind: 'EnumValue',
-                    value: 'INVALID_CHARACTER',
-                  },
-                  {
-                    kind: 'EnumValue',
-                    value: 'INVALID_PERSON',
-                  },
-                ],
-              },
-            },
-          },
-        ],
-      };
-
-      const mapAst1: MapASTNode = {
-        kind: 'MapDocument',
-        astMetadata: AST_METADATA,
-        header: mapHeader,
-        definitions: [
-          {
-            kind: 'MapDefinition',
-            name: 'Test',
-            usecaseName: 'Test',
-            statements: [
-              {
-                kind: 'HttpCallStatement',
-                method: 'POST',
-                url: 'http://www.example.com/',
-                request: {
-                  kind: 'HttpRequest',
-                  body: {
-                    kind: 'ObjectLiteral',
-                    fields: [
-                      {
-                        kind: 'Assignment',
-                        key: ['to'],
-                        value: {
-                          kind: 'JessieExpression',
-                          expression: 'input.to',
-                        },
-                      },
-                      {
-                        kind: 'Assignment',
-                        key: ['sms', 'from'],
-                        value: {
-                          kind: 'JessieExpression',
-                          expression: 'input.from',
-                        },
-                      },
-                      {
-                        kind: 'Assignment',
-                        key: ['sms', 'text'],
-                        value: {
-                          kind: 'JessieExpression',
-                          expression: 'input.text',
-                        },
-                      },
-                    ],
-                  },
-                  security: [],
-                },
-                responseHandlers: [
-                  {
-                    kind: 'HttpResponseHandler',
-                    statusCode: 200,
-                    statements: [
-                      {
-                        kind: 'OutcomeStatement',
-                        terminateFlow: false,
-                        isError: false,
-                        condition: {
-                          kind: 'ConditionAtom',
-                          expression: {
-                            kind: 'JessieExpression',
-                            expression: 'input.text',
-                          },
-                        },
-                        value: {
-                          kind: 'ObjectLiteral',
-                          fields: [
-                            {
-                              kind: 'Assignment',
-                              key: ['status'],
-                              value: {
-                                kind: 'PrimitiveLiteral',
-                                value: 'OK',
-                              },
-                            },
-                          ],
-                        },
-                      },
-                      {
-                        kind: 'OutcomeStatement',
-                        terminateFlow: false,
-                        isError: true,
-                        condition: {
-                          kind: 'ConditionAtom',
-                          expression: {
-                            kind: 'JessieExpression',
-                            expression: '!input.from',
-                          },
-                        },
-                        value: {
-                          kind: 'PrimitiveLiteral',
-                          value: 'PERSON_NOT_FOUND',
-                        },
-                      },
-                    ],
-                  },
-                ],
-              },
-            ],
-          },
-        ],
-      };
-      const mapAst2: MapASTNode = {
-        kind: 'MapDocument',
-        astMetadata: AST_METADATA,
-        header: mapHeader,
-        definitions: [
-          {
-            kind: 'MapDefinition',
-            name: 'Test',
-            usecaseName: 'Test',
-            statements: [
-              {
-                kind: 'HttpCallStatement',
-                method: 'POST',
-                url: 'http://www.example.com/',
-                request: {
-                  kind: 'HttpRequest',
-                  body: {
-                    kind: 'ObjectLiteral',
-                    fields: [
-                      {
-                        kind: 'Assignment',
-                        key: ['to'],
-                        value: {
-                          kind: 'JessieExpression',
-                          expression: 'input.to',
-                        },
-                      },
-                      {
-                        kind: 'Assignment',
-                        key: ['sms', 'from'],
-                        value: {
-                          kind: 'JessieExpression',
-                          expression: 'input.wrong',
-                        },
-                      },
-                      {
-                        kind: 'Assignment',
-                        key: ['sms', 'text'],
-                        value: {
-                          kind: 'JessieExpression',
-                          expression: 'input.so.wrong',
-                        },
-                      },
-                    ],
-                  },
-                  security: [],
-                },
-                responseHandlers: [
-                  {
-                    kind: 'HttpResponseHandler',
-                    statusCode: 200,
-                    statements: [
-                      {
-                        kind: 'OutcomeStatement',
-                        terminateFlow: false,
-                        isError: false,
-                        value: {
-                          kind: 'ObjectLiteral',
-                          fields: [
-                            {
-                              kind: 'Assignment',
-                              key: ['messageID'],
-                              value: {
-                                kind: 'PrimitiveLiteral',
-                                value: 1,
-                              },
-                            },
-                          ],
-                        },
-                      },
-                    ],
-                  },
-                  {
-                    kind: 'HttpResponseHandler',
-                    statusCode: 404,
-                    statements: [
-                      {
-                        kind: 'OutcomeStatement',
-                        terminateFlow: false,
-                        isError: true,
-                        condition: {
-                          kind: 'ConditionAtom',
-                          expression: {
-                            kind: 'JessieExpression',
-                            expression: '!input.from',
-                          },
-                        },
-                        value: {
-                          kind: 'PrimitiveLiteral',
-                          value: 'NOT_FOUND',
-                        },
-                      },
-                    ],
-                  },
-                ],
-              },
-            ],
-          },
-        ],
-      };
-      const mapAst3: MapASTNode = {
-        kind: 'MapDocument',
-        astMetadata: AST_METADATA,
-        header: mapHeader,
-        definitions: [
-          {
-            kind: 'MapDefinition',
-            name: 'Test',
-            usecaseName: 'Test',
-            statements: [
-              {
-                kind: 'HttpCallStatement',
-                method: 'POST',
-                url: 'http://www.example.com/',
-                request: {
-                  kind: 'HttpRequest',
-                  body: {
-                    kind: 'ObjectLiteral',
-                    fields: [
-                      {
-                        kind: 'Assignment',
-                        key: ['to'],
-                        value: {
-                          kind: 'JessieExpression',
-                          expression: 'input.to',
-                        },
-                      },
-                      {
-                        kind: 'Assignment',
-                        key: ['sms', 'from'],
-                        value: {
-                          kind: 'JessieExpression',
-                          expression: 'input.from',
-                        },
-                      },
-                      {
-                        kind: 'Assignment',
-                        key: ['sms', 'text'],
-                        value: {
-                          kind: 'JessieExpression',
-                          expression: 'input.text',
-                        },
-                      },
-                    ],
-                  },
-                  security: [],
-                },
-                responseHandlers: [
-                  {
-                    kind: 'HttpResponseHandler',
-                    statusCode: 200,
-                    statements: [
-                      {
-                        kind: 'OutcomeStatement',
-                        terminateFlow: false,
-                        isError: false,
-                        value: {
-                          kind: 'ObjectLiteral',
-                          fields: [
-                            {
-                              kind: 'Assignment',
-                              key: ['status'],
-                              value: {
-                                kind: 'JessieExpression',
-                                expression: 'input.text',
-                              },
-                            },
-                            {
-                              kind: 'Assignment',
-                              key: ['messageID'],
-                              value: {
-                                kind: 'PrimitiveLiteral',
-                                value: 1,
-                              },
-                            },
-                          ],
-                        },
-                      },
-                    ],
-                  },
-                  {
-                    kind: 'HttpResponseHandler',
-                    statusCode: 404,
-                    statements: [
-                      {
-                        kind: 'OutcomeStatement',
-                        terminateFlow: false,
-                        isError: true,
-
-                        value: {
-                          kind: 'PrimitiveLiteral',
-                          value: 'NOT_FOUND',
-                        },
-                      },
-                    ],
-                  },
-                ],
-              },
-            ],
-          },
-        ],
-      };
-=======
         
             response 200 {
               map result {
@@ -632,7 +175,6 @@
           }
         }`
       );
->>>>>>> 3fe615c1
 
       valid(profileAst, [mapAst1]);
       invalid(profileAst, [mapAst2, mapAst3]);
@@ -669,712 +211,6 @@
           accepted
           delivered
           seen
-<<<<<<< HEAD
-        }
-
-        field channel enum {
-          sms
-          whatsapp
-          apple_business_chat
-          facebook_messenger
-        }
-      */
-      const profileAst: ProfileDocumentNode = {
-        kind: 'ProfileDocument',
-        astMetadata: AST_METADATA,
-        header: profileHeader,
-        definitions: [
-          {
-            kind: 'UseCaseDefinition',
-            useCaseName: 'SendMessage',
-            safety: 'unsafe',
-            input: {
-              kind: 'UseCaseSlotDefinition',
-              value: {
-                kind: 'ObjectDefinition',
-                fields: [
-                  {
-                    kind: 'FieldDefinition',
-                    fieldName: 'to',
-                    required: false,
-                    type: {
-                      kind: 'PrimitiveTypeName',
-                      name: 'string',
-                    },
-                  },
-                  {
-                    kind: 'FieldDefinition',
-                    fieldName: 'from',
-                    required: false,
-                    type: {
-                      kind: 'PrimitiveTypeName',
-                      name: 'string',
-                    },
-                  },
-                  {
-                    kind: 'FieldDefinition',
-                    fieldName: 'text',
-                    required: false,
-                    type: {
-                      kind: 'PrimitiveTypeName',
-                      name: 'string',
-                    },
-                  },
-                  {
-                    kind: 'FieldDefinition',
-                    fieldName: 'channel',
-                    required: false,
-                    type: {
-                      kind: 'PrimitiveTypeName',
-                      name: 'number',
-                    },
-                  },
-                ],
-              },
-            },
-            result: {
-              kind: 'UseCaseSlotDefinition',
-              value: {
-                kind: 'ObjectDefinition',
-                fields: [
-                  {
-                    kind: 'FieldDefinition',
-                    fieldName: 'messageId',
-                    required: false,
-                  },
-                ],
-              },
-            },
-            asyncResult: {
-              kind: 'UseCaseSlotDefinition',
-              value: {
-                kind: 'ObjectDefinition',
-                fields: [
-                  {
-                    kind: 'FieldDefinition',
-                    fieldName: 'messageId',
-                    required: false,
-                  },
-                  {
-                    kind: 'FieldDefinition',
-                    fieldName: 'deliveryStatus',
-                    required: false,
-                  },
-                ],
-              },
-            },
-            error: {
-              kind: 'UseCaseSlotDefinition',
-              value: {
-                kind: 'ObjectDefinition',
-                fields: [
-                  {
-                    kind: 'FieldDefinition',
-                    fieldName: 'problem',
-                    required: false,
-                    type: {
-                      kind: 'PrimitiveTypeName',
-                      name: 'string',
-                    },
-                  },
-                  {
-                    kind: 'FieldDefinition',
-                    fieldName: 'detail',
-                    required: false,
-                    type: {
-                      kind: 'PrimitiveTypeName',
-                      name: 'string',
-                    },
-                  },
-                  {
-                    kind: 'FieldDefinition',
-                    fieldName: 'instance',
-                    required: false,
-                    type: {
-                      kind: 'PrimitiveTypeName',
-                      name: 'string',
-                    },
-                  },
-                ],
-              },
-            },
-          },
-          {
-            kind: 'NamedFieldDefinition',
-            fieldName: 'messageId',
-            type: {
-              kind: 'PrimitiveTypeName',
-              name: 'string',
-            },
-          },
-          {
-            kind: 'NamedFieldDefinition',
-            fieldName: 'deliveryStatus',
-            type: {
-              kind: 'EnumDefinition',
-              values: [
-                {
-                  kind: 'EnumValue',
-                  value: 'accepted',
-                },
-                {
-                  kind: 'EnumValue',
-                  value: 'delivered',
-                },
-                {
-                  kind: 'EnumValue',
-                  value: 'seen',
-                },
-              ],
-            },
-          },
-          {
-            kind: 'NamedFieldDefinition',
-            fieldName: 'channel',
-            type: {
-              kind: 'EnumDefinition',
-              values: [
-                {
-                  kind: 'EnumValue',
-                  value: 'sms',
-                },
-                {
-                  kind: 'EnumValue',
-                  value: 'whatsapp',
-                },
-                {
-                  kind: 'EnumValue',
-                  value: 'apple_business_chat',
-                },
-                {
-                  kind: 'EnumValue',
-                  value: 'facebook_messenger',
-                },
-              ],
-            },
-          },
-        ],
-      };
-      const mapAst1: MapASTNode = {
-        kind: 'MapDocument',
-        astMetadata: AST_METADATA,
-        header: mapHeader,
-        definitions: [
-          {
-            kind: 'MapDefinition',
-            name: 'SendMessage',
-            usecaseName: 'SendMessage',
-            statements: [
-              {
-                kind: 'HttpCallStatement',
-                method: 'POST',
-                url: 'http://www.example.com/{input.channel}',
-                request: {
-                  kind: 'HttpRequest',
-                  body: {
-                    kind: 'ObjectLiteral',
-                    fields: [
-                      {
-                        kind: 'Assignment',
-                        key: ['sms', 'to'],
-                        value: {
-                          kind: 'JessieExpression',
-                          expression: 'input.to',
-                        },
-                      },
-                      {
-                        kind: 'Assignment',
-                        key: ['sms', 'from'],
-                        value: {
-                          kind: 'JessieExpression',
-                          expression: 'input.from',
-                        },
-                      },
-                      {
-                        kind: 'Assignment',
-                        key: ['sms', 'text'],
-                        value: {
-                          kind: 'JessieExpression',
-                          expression: 'input.text',
-                        },
-                      },
-                    ],
-                  },
-                  security: [],
-                },
-                responseHandlers: [
-                  {
-                    kind: 'HttpResponseHandler',
-                    statusCode: 200,
-                    statements: [
-                      {
-                        kind: 'OutcomeStatement',
-                        terminateFlow: false,
-                        isError: true,
-                        condition: {
-                          kind: 'ConditionAtom',
-                          expression: {
-                            kind: 'JessieExpression',
-                            expression: '!input.person',
-                          },
-                        },
-                        value: {
-                          kind: 'ObjectLiteral',
-                          fields: [
-                            {
-                              kind: 'Assignment',
-                              key: ['problem'],
-                              value: {
-                                kind: 'PrimitiveLiteral',
-                                value: 'Person not found.',
-                              },
-                            },
-                          ],
-                        },
-                      },
-                      {
-                        kind: 'OutcomeStatement',
-                        terminateFlow: false,
-                        isError: false,
-                        value: {
-                          kind: 'ObjectLiteral',
-                          fields: [
-                            {
-                              kind: 'Assignment',
-                              key: ['deliveryStatus'],
-                              value: {
-                                kind: 'PrimitiveLiteral',
-                                value: 'accepted',
-                              },
-                            },
-                            {
-                              kind: 'Assignment',
-                              key: ['messageID'],
-                              value: {
-                                kind: 'PrimitiveLiteral',
-                                value: 1,
-                              },
-                            },
-                          ],
-                        },
-                      },
-                    ],
-                  },
-                  {
-                    kind: 'HttpResponseHandler',
-                    statusCode: 200,
-                    statements: [
-                      {
-                        kind: 'OutcomeStatement',
-                        terminateFlow: false,
-                        isError: true,
-                        condition: {
-                          kind: 'ConditionAtom',
-                          expression: {
-                            kind: 'JessieExpression',
-                            expression: '!input.person',
-                          },
-                        },
-                        value: {
-                          kind: 'ObjectLiteral',
-                          fields: [
-                            {
-                              kind: 'Assignment',
-                              key: ['problem'],
-                              value: {
-                                kind: 'PrimitiveLiteral',
-                                value: 'Person not found.',
-                              },
-                            },
-                          ],
-                        },
-                      },
-                      {
-                        kind: 'OutcomeStatement',
-                        terminateFlow: false,
-                        isError: false,
-                        condition: {
-                          kind: 'ConditionAtom',
-                          expression: {
-                            kind: 'JessieExpression',
-                            expression: 'input.text',
-                          },
-                        },
-                        value: {
-                          kind: 'ObjectLiteral',
-                          fields: [
-                            {
-                              kind: 'Assignment',
-                              key: ['deliveryStatus'],
-                              value: {
-                                kind: 'PrimitiveLiteral',
-                                value: 'seen',
-                              },
-                            },
-                            {
-                              kind: 'Assignment',
-                              key: ['messageID'],
-                              value: {
-                                kind: 'PrimitiveLiteral',
-                                value: 1,
-                              },
-                            },
-                          ],
-                        },
-                      },
-                    ],
-                  },
-                ],
-              },
-            ],
-          },
-        ],
-      };
-      const mapAst2: MapASTNode = {
-        kind: 'MapDocument',
-        astMetadata: AST_METADATA,
-        header: mapHeader,
-        definitions: [
-          {
-            kind: 'MapDefinition',
-            name: 'SendMessage',
-            usecaseName: 'SendMessage',
-            statements: [
-              {
-                kind: 'HttpCallStatement',
-                method: 'POST',
-                url: 'http://www.example.com/{input.channel}',
-                request: {
-                  kind: 'HttpRequest',
-                  body: {
-                    kind: 'ObjectLiteral',
-                    fields: [
-                      {
-                        kind: 'Assignment',
-                        key: ['sms', 'to'],
-                        value: {
-                          kind: 'JessieExpression',
-                          expression: 'input.is.wrong',
-                        },
-                      },
-                      {
-                        kind: 'Assignment',
-                        key: ['sms', 'from'],
-                        value: {
-                          kind: 'JessieExpression',
-                          expression: 'input.from',
-                        },
-                      },
-                      {
-                        kind: 'Assignment',
-                        key: ['sms', 'text'],
-                        value: {
-                          kind: 'JessieExpression',
-                          expression: 'input.person',
-                        },
-                      },
-                    ],
-                  },
-                  security: [],
-                },
-                responseHandlers: [
-                  {
-                    kind: 'HttpResponseHandler',
-                    statusCode: 200,
-                    statements: [
-                      {
-                        kind: 'OutcomeStatement',
-                        terminateFlow: false,
-                        isError: true,
-                        condition: {
-                          kind: 'ConditionAtom',
-                          expression: {
-                            kind: 'JessieExpression',
-                            expression: '!input.some.person',
-                          },
-                        },
-                        value: {
-                          kind: 'ObjectLiteral',
-                          fields: [
-                            {
-                              kind: 'Assignment',
-                              key: ['some', 'key'],
-                              value: {
-                                kind: 'PrimitiveLiteral',
-                                value: 'some error outcome',
-                              },
-                            },
-                          ],
-                        },
-                      },
-                      {
-                        kind: 'OutcomeStatement',
-                        terminateFlow: false,
-                        isError: false,
-                        value: {
-                          kind: 'ObjectLiteral',
-                          fields: [
-                            {
-                              kind: 'Assignment',
-                              key: ['deliveryStatus'],
-                              value: {
-                                kind: 'ObjectLiteral',
-                                fields: [],
-                              },
-                            },
-                            {
-                              kind: 'Assignment',
-                              key: ['messageID'],
-                              value: {
-                                kind: 'PrimitiveLiteral',
-                                value: false,
-                              },
-                            },
-                          ],
-                        },
-                      },
-                    ],
-                  },
-                  {
-                    kind: 'HttpResponseHandler',
-                    statusCode: 200,
-                    statements: [
-                      {
-                        kind: 'OutcomeStatement',
-                        terminateFlow: false,
-                        isError: true,
-                        condition: {
-                          kind: 'ConditionAtom',
-                          expression: {
-                            kind: 'JessieExpression',
-                            expression: '!input.person',
-                          },
-                        },
-                        value: {
-                          kind: 'ObjectLiteral',
-                          fields: [
-                            {
-                              kind: 'Assignment',
-                              key: ['status'],
-                              value: {
-                                kind: 'PrimitiveLiteral',
-                                value: 'ERROR.',
-                              },
-                            },
-                            {
-                              kind: 'Assignment',
-                              key: ['statusID'],
-                              value: {
-                                kind: 'PrimitiveLiteral',
-                                value: '1',
-                              },
-                            },
-                          ],
-                        },
-                      },
-                      {
-                        kind: 'OutcomeStatement',
-                        terminateFlow: false,
-                        isError: false,
-                        condition: {
-                          kind: 'ConditionAtom',
-                          expression: {
-                            kind: 'JessieExpression',
-                            expression: 'input.text',
-                          },
-                        },
-                        value: {
-                          kind: 'ObjectLiteral',
-                          fields: [
-                            {
-                              kind: 'Assignment',
-                              key: ['status'],
-                              value: {
-                                kind: 'PrimitiveLiteral',
-                                value: 'OK.',
-                              },
-                            },
-                            {
-                              kind: 'Assignment',
-                              key: ['messageID'],
-                              value: {
-                                kind: 'PrimitiveLiteral',
-                                value: false,
-                              },
-                            },
-                          ],
-                        },
-                      },
-                    ],
-                  },
-                ],
-              },
-            ],
-          },
-        ],
-      };
-      const mapAst3: MapASTNode = {
-        kind: 'MapDocument',
-        astMetadata: AST_METADATA,
-        header: mapHeader,
-        definitions: [
-          {
-            kind: 'MapDefinition',
-            name: 'SendMessage',
-            usecaseName: 'SendMessage',
-            statements: [
-              {
-                kind: 'HttpCallStatement',
-                method: 'POST',
-                url: 'http://www.example.com/{input.channel}',
-                request: {
-                  kind: 'HttpRequest',
-                  body: {
-                    kind: 'ObjectLiteral',
-                    fields: [
-                      {
-                        kind: 'Assignment',
-                        key: ['sms', 'to'],
-                        value: {
-                          kind: 'JessieExpression',
-                          expression: 'input.is.wrong',
-                        },
-                      },
-                      {
-                        kind: 'Assignment',
-                        key: ['sms', 'from'],
-                        value: {
-                          kind: 'JessieExpression',
-                          expression: 'input.very.very.wrong',
-                        },
-                      },
-                    ],
-                  },
-                  security: [],
-                },
-                responseHandlers: [
-                  {
-                    kind: 'HttpResponseHandler',
-                    statusCode: 200,
-                    statements: [
-                      {
-                        kind: 'OutcomeStatement',
-                        terminateFlow: false,
-                        isError: true,
-                        value: {
-                          kind: 'ObjectLiteral',
-                          fields: [
-                            {
-                              kind: 'Assignment',
-                              key: ['some', 'key'],
-                              value: {
-                                kind: 'PrimitiveLiteral',
-                                value: 'some error outcome',
-                              },
-                            },
-                          ],
-                        },
-                      },
-                      {
-                        kind: 'OutcomeStatement',
-                        terminateFlow: false,
-                        isError: false,
-                        condition: {
-                          kind: 'ConditionAtom',
-                          expression: {
-                            kind: 'JessieExpression',
-                            expression: '!input.some.person',
-                          },
-                        },
-                        value: {
-                          kind: 'ObjectLiteral',
-                          fields: [
-                            {
-                              kind: 'Assignment',
-                              key: ['deliveryStatus'],
-                              value: {
-                                kind: 'ObjectLiteral',
-                                fields: [],
-                              },
-                            },
-                            {
-                              kind: 'Assignment',
-                              key: ['messageID'],
-                              value: {
-                                kind: 'PrimitiveLiteral',
-                                value: false,
-                              },
-                            },
-                          ],
-                        },
-                      },
-                    ],
-                  },
-                  {
-                    kind: 'HttpResponseHandler',
-                    statusCode: 200,
-                    statements: [
-                      {
-                        kind: 'OutcomeStatement',
-                        terminateFlow: false,
-                        isError: true,
-                        value: {
-                          kind: 'ObjectLiteral',
-                          fields: [
-                            {
-                              kind: 'Assignment',
-                              key: ['status'],
-                              value: {
-                                kind: 'PrimitiveLiteral',
-                                value: 'ERROR.',
-                              },
-                            },
-                            {
-                              kind: 'Assignment',
-                              key: ['statusID'],
-                              value: {
-                                kind: 'PrimitiveLiteral',
-                                value: '1',
-                              },
-                            },
-                          ],
-                        },
-                      },
-                      {
-                        kind: 'OutcomeStatement',
-                        terminateFlow: false,
-                        isError: false,
-                        value: {
-                          kind: 'ObjectLiteral',
-                          fields: [
-                            {
-                              kind: 'Assignment',
-                              key: ['status'],
-                              value: {
-                                kind: 'PrimitiveLiteral',
-                                value: 'OK.',
-                              },
-                            },
-                            {
-                              kind: 'Assignment',
-                              key: ['messageID'],
-                              value: {
-                                kind: 'PrimitiveLiteral',
-                                value: false,
-                              },
-                            },
-                          ],
-                        },
-                      },
-                    ],
-                  },
-                ],
-              },
-            ],
-          },
-        ],
-      };
-=======
         }`
       );
       const mapAst1 = parseMapFromSource(
@@ -1485,7 +321,6 @@
           }
         }`
       );
->>>>>>> 3fe615c1
 
       valid(profileAst, [mapAst1]);
       invalid(profileAst, [mapAst2, mapAst3]);
@@ -1522,719 +357,6 @@
           accepted
           delivered
           seen
-<<<<<<< HEAD
-        }
-
-        field channel enum {
-          sms
-          whatsapp
-          apple_business_chat
-          facebook_messenger
-        }
-      */
-      const profileAst: ProfileDocumentNode = {
-        kind: 'ProfileDocument',
-        astMetadata: AST_METADATA,
-        header: profileHeader,
-        definitions: [
-          {
-            kind: 'UseCaseDefinition',
-            useCaseName: 'SendMessage',
-            safety: 'unsafe',
-            input: {
-              kind: 'UseCaseSlotDefinition',
-              value: {
-                kind: 'ObjectDefinition',
-                fields: [
-                  {
-                    kind: 'FieldDefinition',
-                    fieldName: 'to',
-                    required: false,
-                  },
-                  {
-                    kind: 'FieldDefinition',
-                    fieldName: 'from',
-                    required: false,
-                  },
-                  {
-                    kind: 'FieldDefinition',
-                    fieldName: 'text',
-                    required: false,
-                  },
-                  {
-                    kind: 'FieldDefinition',
-                    fieldName: 'channel',
-                    required: false,
-                  },
-                ],
-              },
-            },
-            result: {
-              kind: 'UseCaseSlotDefinition',
-              value: {
-                kind: 'ObjectDefinition',
-                fields: [
-                  {
-                    kind: 'FieldDefinition',
-                    fieldName: 'messageId',
-                    required: false,
-                  },
-                ],
-              },
-            },
-            asyncResult: {
-              kind: 'UseCaseSlotDefinition',
-              value: {
-                kind: 'ObjectDefinition',
-                fields: [
-                  {
-                    kind: 'FieldDefinition',
-                    fieldName: 'messageId',
-                    required: false,
-                  },
-                  {
-                    kind: 'FieldDefinition',
-                    fieldName: 'deliveryStatus',
-                    required: false,
-                  },
-                ],
-              },
-            },
-            error: {
-              kind: 'UseCaseSlotDefinition',
-              value: {
-                kind: 'ObjectDefinition',
-                fields: [
-                  {
-                    kind: 'FieldDefinition',
-                    fieldName: 'problem',
-                    required: false,
-                  },
-                  {
-                    kind: 'FieldDefinition',
-                    fieldName: 'detail',
-                    required: false,
-                  },
-                  {
-                    kind: 'FieldDefinition',
-                    fieldName: 'instance',
-                    required: false,
-                  },
-                ],
-              },
-            },
-          },
-          {
-            kind: 'NamedFieldDefinition',
-            fieldName: 'messageId',
-            type: {
-              kind: 'PrimitiveTypeName',
-              name: 'string',
-            },
-          },
-          {
-            kind: 'NamedFieldDefinition',
-            fieldName: 'deliveryStatus',
-            type: {
-              kind: 'EnumDefinition',
-              values: [
-                {
-                  kind: 'EnumValue',
-                  value: 'accepted',
-                },
-                {
-                  kind: 'EnumValue',
-                  value: 'delivered',
-                },
-                {
-                  kind: 'EnumValue',
-                  value: 'seen',
-                },
-              ],
-            },
-          },
-          {
-            kind: 'NamedFieldDefinition',
-            fieldName: 'channel',
-            type: {
-              kind: 'EnumDefinition',
-              values: [
-                {
-                  kind: 'EnumValue',
-                  value: 'sms',
-                },
-                {
-                  kind: 'EnumValue',
-                  value: 'whatsapp',
-                },
-                {
-                  kind: 'EnumValue',
-                  value: 'apple_business_chat',
-                },
-                {
-                  kind: 'EnumValue',
-                  value: 'facebook_messenger',
-                },
-              ],
-            },
-          },
-        ],
-      };
-      const mapAst1: MapASTNode = {
-        kind: 'MapDocument',
-        astMetadata: AST_METADATA,
-        header: mapHeader,
-        definitions: [
-          {
-            kind: 'MapDefinition',
-            name: 'SendMessage',
-            usecaseName: 'SendMessage',
-            statements: [
-              {
-                kind: 'HttpCallStatement',
-                method: 'POST',
-                url: 'http://www.example.com/{input.channel}',
-                request: {
-                  kind: 'HttpRequest',
-                  body: {
-                    kind: 'ObjectLiteral',
-                    fields: [
-                      {
-                        kind: 'Assignment',
-                        key: ['sms', 'to'],
-                        value: {
-                          kind: 'JessieExpression',
-                          expression: 'input.to',
-                        },
-                      },
-                      {
-                        kind: 'Assignment',
-                        key: ['sms', 'from'],
-                        value: {
-                          kind: 'JessieExpression',
-                          expression: 'input.from',
-                        },
-                      },
-                      {
-                        kind: 'Assignment',
-                        key: ['sms', 'text'],
-                        value: {
-                          kind: 'JessieExpression',
-                          expression: 'input.text',
-                        },
-                      },
-                    ],
-                  },
-                  security: [],
-                },
-                responseHandlers: [
-                  {
-                    kind: 'HttpResponseHandler',
-                    statusCode: 200,
-                    statements: [
-                      {
-                        kind: 'OutcomeStatement',
-                        terminateFlow: false,
-                        isError: true,
-                        condition: {
-                          kind: 'ConditionAtom',
-                          expression: {
-                            kind: 'JessieExpression',
-                            expression: '!input.person',
-                          },
-                        },
-                        value: {
-                          kind: 'ObjectLiteral',
-                          fields: [
-                            {
-                              kind: 'Assignment',
-                              key: ['problem'],
-                              value: {
-                                kind: 'PrimitiveLiteral',
-                                value: 'Person not found.',
-                              },
-                            },
-                          ],
-                        },
-                      },
-                      {
-                        kind: 'OutcomeStatement',
-                        terminateFlow: false,
-                        isError: false,
-                        value: {
-                          kind: 'ObjectLiteral',
-                          fields: [
-                            {
-                              kind: 'Assignment',
-                              key: ['deliveryStatus'],
-                              value: {
-                                kind: 'PrimitiveLiteral',
-                                value: 'accepted',
-                              },
-                            },
-                            {
-                              kind: 'Assignment',
-                              key: ['messageID'],
-                              value: {
-                                kind: 'PrimitiveLiteral',
-                                value: 1,
-                              },
-                            },
-                          ],
-                        },
-                      },
-                    ],
-                  },
-                  {
-                    kind: 'HttpResponseHandler',
-                    statusCode: 200,
-                    statements: [
-                      {
-                        kind: 'OutcomeStatement',
-                        terminateFlow: false,
-                        isError: true,
-                        condition: {
-                          kind: 'ConditionAtom',
-                          expression: {
-                            kind: 'JessieExpression',
-                            expression: '!input.person',
-                          },
-                        },
-                        value: {
-                          kind: 'ObjectLiteral',
-                          fields: [
-                            {
-                              kind: 'Assignment',
-                              key: ['problem'],
-                              value: {
-                                kind: 'PrimitiveLiteral',
-                                value: 'Person not found.',
-                              },
-                            },
-                          ],
-                        },
-                      },
-                      {
-                        kind: 'OutcomeStatement',
-                        terminateFlow: false,
-                        isError: false,
-                        condition: {
-                          kind: 'ConditionAtom',
-                          expression: {
-                            kind: 'JessieExpression',
-                            expression: 'input.text',
-                          },
-                        },
-                        value: {
-                          kind: 'ObjectLiteral',
-                          fields: [
-                            {
-                              kind: 'Assignment',
-                              key: ['deliveryStatus'],
-                              value: {
-                                kind: 'PrimitiveLiteral',
-                                value: 'seen',
-                              },
-                            },
-                            {
-                              kind: 'Assignment',
-                              key: ['messageID'],
-                              value: {
-                                kind: 'PrimitiveLiteral',
-                                value: 1,
-                              },
-                            },
-                          ],
-                        },
-                      },
-                    ],
-                  },
-                ],
-              },
-            ],
-          },
-        ],
-      };
-      const mapAst2: MapASTNode = {
-        kind: 'MapDocument',
-        astMetadata: AST_METADATA,
-        header: mapHeader,
-        definitions: [
-          {
-            kind: 'MapDefinition',
-            name: 'SendMessage',
-            usecaseName: 'SendMessage',
-            statements: [
-              {
-                kind: 'HttpCallStatement',
-                method: 'POST',
-                url: 'http://www.example.com/{input.channel}',
-                request: {
-                  kind: 'HttpRequest',
-                  body: {
-                    kind: 'ObjectLiteral',
-                    fields: [
-                      {
-                        kind: 'Assignment',
-                        key: ['sms', 'to'],
-                        value: {
-                          kind: 'JessieExpression',
-                          expression: 'input.to',
-                        },
-                      },
-                      {
-                        kind: 'Assignment',
-                        key: ['sms', 'from'],
-                        value: {
-                          kind: 'JessieExpression',
-                          expression: 'input.from',
-                        },
-                      },
-                      {
-                        kind: 'Assignment',
-                        key: ['sms', 'text'],
-                        value: {
-                          kind: 'JessieExpression',
-                          expression: 'input.text',
-                        },
-                      },
-                    ],
-                  },
-                  security: [],
-                },
-                responseHandlers: [
-                  {
-                    kind: 'HttpResponseHandler',
-                    statusCode: 200,
-                    statements: [
-                      {
-                        kind: 'OutcomeStatement',
-                        terminateFlow: false,
-                        isError: true,
-                        condition: {
-                          kind: 'ConditionAtom',
-                          expression: {
-                            kind: 'JessieExpression',
-                            expression: '!input.channel',
-                          },
-                        },
-                        value: {
-                          kind: 'ObjectLiteral',
-                          fields: [
-                            {
-                              kind: 'Assignment',
-                              key: ['problem'],
-                              value: {
-                                kind: 'ObjectLiteral',
-                                fields: [
-                                  {
-                                    kind: 'Assignment',
-                                    key: ['problemID'],
-                                    value: {
-                                      kind: 'PrimitiveLiteral',
-                                      value: 1,
-                                    },
-                                  },
-                                  {
-                                    kind: 'Assignment',
-                                    key: ['description'],
-                                    value: {
-                                      kind: 'PrimitiveLiteral',
-                                      value: 'some error outcome',
-                                    },
-                                  },
-                                ],
-                              },
-                            },
-                          ],
-                        },
-                      },
-                    ],
-                  },
-                  {
-                    kind: 'HttpResponseHandler',
-                    statusCode: 200,
-                    statements: [
-                      {
-                        kind: 'OutcomeStatement',
-                        terminateFlow: false,
-                        isError: true,
-                        condition: {
-                          kind: 'ConditionAtom',
-                          expression: {
-                            kind: 'JessieExpression',
-                            expression: '!input.text',
-                          },
-                        },
-                        value: {
-                          kind: 'ObjectLiteral',
-                          fields: [
-                            {
-                              kind: 'Assignment',
-                              key: ['problem'],
-                              value: {
-                                kind: 'PrimitiveLiteral',
-                                value: 'ERROR.',
-                              },
-                            },
-                            {
-                              kind: 'Assignment',
-                              key: ['detail'],
-                              value: {
-                                kind: 'PrimitiveLiteral',
-                                value: '1',
-                              },
-                            },
-                          ],
-                        },
-                      },
-                      {
-                        kind: 'OutcomeStatement',
-                        terminateFlow: false,
-                        isError: false,
-                        condition: {
-                          kind: 'ConditionAtom',
-                          expression: {
-                            kind: 'JessieExpression',
-                            expression: 'input.text',
-                          },
-                        },
-                        value: {
-                          kind: 'ObjectLiteral',
-                          fields: [
-                            {
-                              kind: 'Assignment',
-                              key: ['deliveryStatus'],
-                              value: {
-                                kind: 'PrimitiveLiteral',
-                                value: 'accepted',
-                              },
-                            },
-                            {
-                              kind: 'Assignment',
-                              key: ['messageID'],
-                              value: {
-                                kind: 'PrimitiveLiteral',
-                                value: 1,
-                              },
-                            },
-                          ],
-                        },
-                      },
-                    ],
-                  },
-                ],
-              },
-            ],
-          },
-        ],
-      };
-      const mapAst3: MapASTNode = {
-        kind: 'MapDocument',
-        astMetadata: AST_METADATA,
-        header: mapHeader,
-        definitions: [
-          {
-            kind: 'MapDefinition',
-            name: 'SendMessage',
-            usecaseName: 'SendMessage',
-            statements: [
-              {
-                kind: 'HttpCallStatement',
-                method: 'POST',
-                url: 'http://www.example.com/{input.channel}',
-                request: {
-                  kind: 'HttpRequest',
-                  body: {
-                    kind: 'ObjectLiteral',
-                    fields: [
-                      {
-                        kind: 'Assignment',
-                        key: ['sms', 'to'],
-                        value: {
-                          kind: 'JessieExpression',
-                          expression: 'input.is.wrong',
-                        },
-                      },
-                      {
-                        kind: 'Assignment',
-                        key: ['sms', 'from'],
-                        value: {
-                          kind: 'JessieExpression',
-                          expression: 'input.very.very.wrong',
-                        },
-                      },
-                    ],
-                  },
-                  security: [],
-                },
-                responseHandlers: [
-                  {
-                    kind: 'HttpResponseHandler',
-                    statusCode: 200,
-                    statements: [
-                      {
-                        kind: 'OutcomeStatement',
-                        terminateFlow: false,
-                        isError: true,
-                        value: {
-                          kind: 'ObjectLiteral',
-                          fields: [
-                            {
-                              kind: 'Assignment',
-                              key: ['some', 'key'],
-                              value: {
-                                kind: 'PrimitiveLiteral',
-                                value: 'some error outcome',
-                              },
-                            },
-                          ],
-                        },
-                      },
-                      {
-                        kind: 'OutcomeStatement',
-                        terminateFlow: false,
-                        isError: false,
-                        condition: {
-                          kind: 'ConditionAtom',
-                          expression: {
-                            kind: 'JessieExpression',
-                            expression: '!input.some.person',
-                          },
-                        },
-                        value: {
-                          kind: 'ObjectLiteral',
-                          fields: [
-                            {
-                              kind: 'Assignment',
-                              key: ['messageID'],
-                              value: {
-                                kind: 'PrimitiveLiteral',
-                                value: false,
-                              },
-                            },
-                          ],
-                        },
-                      },
-                    ],
-                  },
-                  {
-                    kind: 'HttpResponseHandler',
-                    statusCode: 200,
-                    statements: [
-                      {
-                        kind: 'OutcomeStatement',
-                        terminateFlow: false,
-                        isError: true,
-                        value: {
-                          kind: 'ObjectLiteral',
-                          fields: [
-                            {
-                              kind: 'Assignment',
-                              key: ['status'],
-                              value: {
-                                kind: 'PrimitiveLiteral',
-                                value: 'ERROR.',
-                              },
-                            },
-                            {
-                              kind: 'Assignment',
-                              key: ['statusID'],
-                              value: {
-                                kind: 'PrimitiveLiteral',
-                                value: '1',
-                              },
-                            },
-                          ],
-                        },
-                      },
-                      {
-                        kind: 'OutcomeStatement',
-                        terminateFlow: false,
-                        isError: false,
-                        value: {
-                          kind: 'ObjectLiteral',
-                          fields: [
-                            {
-                              kind: 'Assignment',
-                              key: ['status'],
-                              value: {
-                                kind: 'PrimitiveLiteral',
-                                value: 'OK.',
-                              },
-                            },
-                            {
-                              kind: 'Assignment',
-                              key: ['messageID'],
-                              value: {
-                                kind: 'PrimitiveLiteral',
-                                value: false,
-                              },
-                            },
-                          ],
-                        },
-                      },
-                      {
-                        kind: 'OutcomeStatement',
-                        terminateFlow: false,
-                        isError: true,
-                        value: {
-                          kind: 'ObjectLiteral',
-                          fields: [
-                            {
-                              kind: 'Assignment',
-                              key: ['status'],
-                              value: {
-                                kind: 'PrimitiveLiteral',
-                                value: 'ERROR.',
-                              },
-                            },
-                            {
-                              kind: 'Assignment',
-                              key: ['statusID'],
-                              value: {
-                                kind: 'PrimitiveLiteral',
-                                value: '1',
-                              },
-                            },
-                          ],
-                        },
-                      },
-                      {
-                        kind: 'OutcomeStatement',
-                        terminateFlow: false,
-                        isError: false,
-                        value: {
-                          kind: 'ObjectLiteral',
-                          fields: [
-                            {
-                              kind: 'Assignment',
-                              key: ['status'],
-                              value: {
-                                kind: 'PrimitiveLiteral',
-                                value: 'OK.',
-                              },
-                            },
-                            {
-                              kind: 'Assignment',
-                              key: ['messageID'],
-                              value: {
-                                kind: 'PrimitiveLiteral',
-                                value: false,
-                              },
-                            },
-                          ],
-                        },
-                      },
-                    ],
-                  },
-                ],
-              },
-            ],
-          },
-        ],
-      };
-=======
         }`
       );
       const mapAst1 = parseMapFromSource(
@@ -2348,7 +470,6 @@
           }
         }`
       );
->>>>>>> 3fe615c1
 
       valid(profileAst, [mapAst1, mapAst2]);
       invalid(profileAst, [mapAst3]);
@@ -2372,339 +493,6 @@
           accepted
           delivered
           seen
-<<<<<<< HEAD
-        }
-  
-        field channel enum {
-          sms
-          whatsapp
-          apple_business_chat
-          facebook_messenger
-        }
-       */
-      const profileAst: ProfileDocumentNode = {
-        kind: 'ProfileDocument',
-        astMetadata: AST_METADATA,
-        header: profileHeader,
-        definitions: [
-          {
-            kind: 'UseCaseDefinition',
-            useCaseName: 'RetrieveMessageStatus',
-            safety: 'safe',
-            input: {
-              kind: 'UseCaseSlotDefinition',
-              value: {
-                kind: 'ObjectDefinition',
-                fields: [
-                  {
-                    kind: 'FieldDefinition',
-                    fieldName: 'messageId',
-                    required: false,
-                  },
-                ],
-              },
-            },
-            result: {
-              kind: 'UseCaseSlotDefinition',
-              value: {
-                kind: 'ObjectDefinition',
-                fields: [
-                  {
-                    kind: 'FieldDefinition',
-                    fieldName: 'deliveryStatus',
-                    required: false,
-                  },
-                ],
-              },
-            },
-            asyncResult: {
-              kind: 'UseCaseSlotDefinition',
-              value: {
-                kind: 'ModelTypeName',
-                name: 'A',
-              },
-            },
-          },
-          {
-            kind: 'NamedFieldDefinition',
-            fieldName: 'messageId',
-            type: {
-              kind: 'PrimitiveTypeName',
-              name: 'string',
-            },
-          },
-          {
-            kind: 'NamedFieldDefinition',
-            fieldName: 'deliveryStatus',
-            type: {
-              kind: 'EnumDefinition',
-              values: [
-                {
-                  kind: 'EnumValue',
-                  value: 'accepted',
-                },
-                {
-                  kind: 'EnumValue',
-                  value: 'delivered',
-                },
-                {
-                  kind: 'EnumValue',
-                  value: 'seen',
-                },
-              ],
-            },
-          },
-          {
-            kind: 'NamedFieldDefinition',
-            fieldName: 'channel',
-            type: {
-              kind: 'EnumDefinition',
-              values: [
-                {
-                  kind: 'EnumValue',
-                  value: 'sms',
-                },
-                {
-                  kind: 'EnumValue',
-                  value: 'whatsapp',
-                },
-                {
-                  kind: 'EnumValue',
-                  value: 'apple_business_chat',
-                },
-                {
-                  kind: 'EnumValue',
-                  value: 'facebook_messenger',
-                },
-              ],
-            },
-          },
-        ],
-      };
-      const mapAst1: MapASTNode = {
-        kind: 'MapDocument',
-        astMetadata: AST_METADATA,
-        header: mapHeader,
-        definitions: [
-          {
-            kind: 'MapDefinition',
-            name: 'RetrieveMessageStatus',
-            usecaseName: 'RetrieveMessageStatus',
-            statements: [
-              {
-                kind: 'HttpCallStatement',
-                method: 'POST',
-                url: 'http://www.example.com/',
-                request: {
-                  kind: 'HttpRequest',
-                  contentType: 'application/json',
-                  body: {
-                    kind: 'ObjectLiteral',
-                    fields: [
-                      {
-                        kind: 'Assignment',
-                        key: ['sms', 'messageId'],
-                        value: {
-                          kind: 'JessieExpression',
-                          expression: 'input.messageId',
-                          source: 'input.messageId',
-                          sourceMap: 'AAAA,IAAI,CAAC,GAAG,KAAK,CAAC,SAAS,CAAC',
-                        },
-                      },
-                    ],
-                  },
-                  security: [],
-                },
-                responseHandlers: [
-                  {
-                    kind: 'HttpResponseHandler',
-                    statusCode: 200,
-                    statements: [
-                      {
-                        kind: 'OutcomeStatement',
-                        isError: false,
-                        terminateFlow: false,
-                        value: {
-                          kind: 'ObjectLiteral',
-                          fields: [
-                            {
-                              kind: 'Assignment',
-                              key: ['deliveryStatus'],
-                              value: {
-                                kind: 'PrimitiveLiteral',
-                                value: 'seen',
-                              },
-                            },
-                          ],
-                        },
-                      },
-                    ],
-                  },
-                  {
-                    kind: 'HttpResponseHandler',
-                    statusCode: 300,
-                    statements: [
-                      {
-                        kind: 'OutcomeStatement',
-                        isError: false,
-                        terminateFlow: false,
-                        value: {
-                          kind: 'ObjectLiteral',
-                          fields: [
-                            {
-                              kind: 'Assignment',
-                              key: ['deliveryStatus'],
-                              value: {
-                                kind: 'PrimitiveLiteral',
-                                value: 'accepted',
-                              },
-                            },
-                          ],
-                        },
-                      },
-                    ],
-                  },
-                ],
-              },
-            ],
-          },
-        ],
-      };
-      const mapAst2: MapASTNode = {
-        kind: 'MapDocument',
-        astMetadata: AST_METADATA,
-        header: mapHeader,
-        definitions: [
-          {
-            kind: 'MapDefinition',
-            name: 'RetrieveMessageStatus',
-            usecaseName: 'RetrieveMessageStatus',
-            statements: [
-              {
-                kind: 'HttpCallStatement',
-                method: 'POST',
-                url: 'http://www.example.com/',
-                request: {
-                  kind: 'HttpRequest',
-                  contentType: 'application/json',
-                  body: {
-                    kind: 'ObjectLiteral',
-                    fields: [
-                      {
-                        kind: 'Assignment',
-                        key: ['sms', 'messageId'],
-                        value: {
-                          kind: 'JessieExpression',
-                          expression: 'input.wrong.key["in"].input',
-                          source: 'input.wrong.key.in.input',
-                          sourceMap:
-                            'AAAA,IAAI,CAAC,GAAG,KAAK,CAAC,KAAK,CAAC,GAAG,CAAC,IAAE,CAAA,CAAC,KAAK,CAAC',
-                        },
-                      },
-                      {
-                        kind: 'Assignment',
-                        key: ['some', 'body'],
-                        value: {
-                          kind: 'JessieExpression',
-                          expression: 'body.sid',
-                        },
-                      },
-                      {
-                        kind: 'Assignment',
-                        key: ['sms', 'to'],
-                        value: {
-                          kind: 'JessieExpression',
-                          expression: 'input.to',
-                          source: 'input.to',
-                          sourceMap: 'AAAA,IAAI,CAAC,GAAG,KAAK,CAAC,EAAE,CAAC',
-                        },
-                      },
-                    ],
-                  },
-                  security: [],
-                },
-                responseHandlers: [
-                  {
-                    kind: 'HttpResponseHandler',
-                    statusCode: 200,
-                    statements: [
-                      {
-                        kind: 'OutcomeStatement',
-                        isError: true,
-                        terminateFlow: false,
-                        value: {
-                          kind: 'ObjectLiteral',
-                          fields: [
-                            {
-                              kind: 'Assignment',
-                              key: ['some', 'key'],
-                              value: {
-                                kind: 'PrimitiveLiteral',
-                                value: true,
-                              },
-                            },
-                          ],
-                        },
-                      },
-                      {
-                        kind: 'OutcomeStatement',
-                        isError: false,
-                        terminateFlow: false,
-                        value: {
-                          kind: 'ObjectLiteral',
-                          fields: [
-                            {
-                              kind: 'Assignment',
-                              key: ['status'],
-                              value: {
-                                kind: 'PrimitiveLiteral',
-                                value: 'OK',
-                              },
-                            },
-                            {
-                              kind: 'Assignment',
-                              key: ['some', 'key'],
-                              value: {
-                                kind: 'PrimitiveLiteral',
-                                value: true,
-                              },
-                            },
-                          ],
-                        },
-                      },
-                    ],
-                  },
-                  {
-                    kind: 'HttpResponseHandler',
-                    statusCode: 300,
-                    statements: [
-                      {
-                        kind: 'OutcomeStatement',
-                        isError: false,
-                        terminateFlow: false,
-                        value: {
-                          kind: 'ObjectLiteral',
-                          fields: [
-                            {
-                              kind: 'Assignment',
-                              key: ['status'],
-                              value: {
-                                kind: 'PrimitiveLiteral',
-                                value: 'OK',
-                              },
-                            },
-                          ],
-                        },
-                      },
-                    ],
-                  },
-                ],
-              },
-            ],
-          },
-        ],
-      };
-=======
         }`
       );
       const mapAst1 = parseMapFromSource(
@@ -2760,223 +548,10 @@
           }
         }`
       );
->>>>>>> 3fe615c1
 
       valid(profileAst, [mapAst1]);
       invalid(profileAst, [mapAst2]);
     });
-<<<<<<< HEAD
-    describe('swapi get character information', () => {
-      const profileAst: ProfileDocumentNode = {
-        kind: 'ProfileDocument',
-        astMetadata: AST_METADATA,
-        header: {
-          kind: 'ProfileHeader',
-          scope: 'starwars',
-          name: 'character-information',
-          version: {
-            major: 1,
-            minor: 0,
-            patch: 3,
-          },
-          documentation: {
-            title: 'Star Wars Character Information',
-            description: 'Retrive information about Star Wars characters.',
-          },
-        },
-        definitions: [
-          {
-            kind: 'UseCaseDefinition',
-            useCaseName: 'RetrieveCharacterInformation',
-            safety: 'safe',
-            input: {
-              kind: 'UseCaseSlotDefinition',
-              value: {
-                kind: 'ObjectDefinition',
-                fields: [
-                  {
-                    kind: 'FieldDefinition',
-                    fieldName: 'characterName',
-                    required: false,
-                  },
-                ],
-              },
-            },
-            result: {
-              kind: 'UseCaseSlotDefinition',
-              value: {
-                kind: 'ObjectDefinition',
-                fields: [
-                  {
-                    kind: 'FieldDefinition',
-                    fieldName: 'height',
-                    required: false,
-                  },
-                  {
-                    kind: 'FieldDefinition',
-                    fieldName: 'weight',
-                    required: false,
-                  },
-                  {
-                    kind: 'FieldDefinition',
-                    fieldName: 'yearOfBirth',
-                    required: false,
-                  },
-                ],
-              },
-            },
-            error: {
-              kind: 'UseCaseSlotDefinition',
-              value: {
-                kind: 'ObjectDefinition',
-                fields: [
-                  {
-                    kind: 'FieldDefinition',
-                    fieldName: 'message',
-                    required: false,
-                  },
-                  {
-                    kind: 'FieldDefinition',
-                    fieldName: 'characters',
-                    required: false,
-                  },
-                ],
-              },
-            },
-            documentation: {
-              title: 'Retrieve Character Info',
-              description: 'Retrieve information about a Star Wars character.',
-            },
-          },
-          {
-            kind: 'NamedFieldDefinition',
-            fieldName: 'characterName',
-            type: {
-              kind: 'PrimitiveTypeName',
-              name: 'string',
-            },
-            documentation: {
-              title: 'Character name',
-              description:
-                'The character name to use when looking up character information',
-            },
-          },
-          {
-            kind: 'NamedFieldDefinition',
-            fieldName: 'height',
-            type: {
-              kind: 'PrimitiveTypeName',
-              name: 'string',
-            },
-
-            documentation: {
-              title: 'Height',
-              description: 'The height of the character',
-            },
-          },
-          {
-            kind: 'NamedFieldDefinition',
-            fieldName: 'weight',
-            type: {
-              kind: 'PrimitiveTypeName',
-              name: 'string',
-            },
-            documentation: {
-              title: 'Weight',
-              description: 'The weight of the character',
-            },
-          },
-          {
-            kind: 'NamedFieldDefinition',
-            fieldName: 'yearOfBirth',
-            type: {
-              kind: 'PrimitiveTypeName',
-              name: 'string',
-            },
-
-            documentation: {
-              title: 'Year of birth',
-              description: 'The year of birth of the character',
-            },
-          },
-          {
-            kind: 'NamedFieldDefinition',
-            fieldName: 'message',
-            type: {
-              kind: 'PrimitiveTypeName',
-              name: 'string',
-            },
-
-            documentation: {
-              title: 'Message',
-              description:
-                'The message for when an error occurs looking up character information',
-            },
-          },
-          {
-            kind: 'NamedFieldDefinition',
-            fieldName: 'characters',
-            type: {
-              kind: 'ListDefinition',
-              elementType: {
-                kind: 'PrimitiveTypeName',
-                name: 'string',
-              },
-            },
-
-            documentation: {
-              title: 'Characters',
-              description:
-                'List of characters which might correspond to entered character name.',
-            },
-          },
-        ],
-      };
-
-      const mapAst: MapASTNode = {
-        kind: 'MapDocument',
-        astMetadata: AST_METADATA,
-        header: {
-          kind: 'MapHeader',
-          profile: {
-            scope: 'starwars',
-            name: 'character-information',
-            version: {
-              major: 1,
-              minor: 0,
-              patch: 0,
-            },
-          },
-          provider: 'swapi',
-        },
-        definitions: [
-          {
-            kind: 'MapDefinition',
-            name: 'RetrieveCharacterInformation',
-            usecaseName: 'RetrieveCharacterInformation',
-            statements: [
-              {
-                kind: 'HttpCallStatement',
-                method: 'GET',
-                url: '/people/',
-                request: {
-                  kind: 'HttpRequest',
-                  query: {
-                    kind: 'ObjectLiteral',
-                    fields: [
-                      {
-                        kind: 'Assignment',
-                        key: ['search'],
-                        value: {
-                          kind: 'JessieExpression',
-                          expression: 'input.characterName',
-                          source: 'input.characterName',
-                          sourceMap: 'AAAA,IAAI,aAAa,GAAG,KAAK,CAAC,aAAa,CAAC',
-                        },
-                      },
-                    ],
-                  },
-=======
 
     describe('swapi get character information', () => {
       const profileAst = parseProfileFromSource(
@@ -3004,7 +579,6 @@
         field message string
         field characters [string]`
       );
->>>>>>> 3fe615c1
 
       const mapAst = parseMapFromSource(
         `map RetrieveCharacterInformation {
