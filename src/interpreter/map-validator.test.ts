import {
  isMapDocumentNode,
  MapASTNode,
  ProfileDocumentNode,
} from '@superfaceai/ast';

import { parseMap, parseProfile, Source } from '..';
import { ProfileOutput, ValidationIssue } from '.';
import { formatIssues, getProfileOutput, validateMap } from './utils';

declare global {
  // eslint-disable-next-line @typescript-eslint/no-namespace
  namespace jest {
    interface Matchers<R> {
      toBeValidMap(
        profileOutput: ProfileOutput,
        warnings?: string[],
        errors?: string[]
      ): R;
    }
  }
}

expect.extend({
  toBeValidMap(
    map: MapASTNode,
    profileOutput: ProfileOutput,
    warnings?: string[],
    errors?: string[]
  ) {
    const result = validateMap(profileOutput, map);

    let message = '';
    let pass = true;

    const issues: { errors: ValidationIssue[]; warnings: ValidationIssue[] } = {
      errors: [],
      warnings: [],
    };

    if (!result.pass) {
      issues.errors = result.errors;
    }
    if (result.warnings && result.warnings.length > 0) {
      issues.warnings = result.warnings;
    }

    if (this.isNot) {
      pass = false;

      if (!errors) {
        return {
          pass: !pass,
          message: () => 'Expected to fail, specify the errors',
        };
      }

<<<<<<< HEAD
      if (result.pass || result.errors.length === 0) {
=======
      if (result.pass) {
>>>>>>> c2fe3e74
        return {
          pass: !pass,
          message: () => 'Expected to fail, specified map is valid',
        };
      }

      const err = formatIssues(issues.errors);
      const warn = formatIssues(issues.warnings);

      message = 'Expected to find errors:\n';

      for (const error of errors) {
        if (!err.includes(error)) {
          if (!pass) {
            pass = true;
          }

          message += `"${error}"\n`;
        }
      }

      message += `in original errors:\n"${err}"\n`;

      if (warnings && warnings.length > 0) {
        message += '\nExpected to find warnings:\n';

        for (const warning of warnings) {
          if (!warn.includes(warning)) {
            if (!pass) {
              pass = true;
            }

            message += `"${warning}"\n`;
          }
        }

        message += `in original warnings:\n"${warn}"\n`;
      }
    } else {
      const warn = formatIssues(issues.warnings);
      const err = formatIssues(issues.errors);

      if (!result.pass && result.errors.length > 0) {
        return {
          pass: !pass,
          message: () =>
            `Expected to pass, specified map is invalid.\nErrors:\n${err}\nWarnings:\n${warn}\n`,
        };
      }

      if (warnings && warnings.length > 0) {
        message += 'Expected to find warnings:\n';

        for (const warning of warnings) {
          if (!warn.includes(warning)) {
            if (pass) {
              pass = false;
            }

            message += `"${warning}"\n`;
          }
        }

        message += `in original warnings:\n"${warn}"\n`;
      }
    }

    return {
      pass,
      message: (): string => message,
    };
  },
});

function validWithWarnings(
  profile: ProfileDocumentNode,
  maps: MapASTNode[],
  ...warnings: string[][]
): void {
  const profileOutput = getProfileOutput(profile);

  it('then validation will pass with warnings', () => {
    maps.forEach((map, index) => {
      expect(map).toBeValidMap(profileOutput, warnings[index]);
    });
  });
}

function invalidWithErrors(
  profile: ProfileDocumentNode,
  maps: MapASTNode[],
  ...results: string[][]
): void {
  const profileOutput = getProfileOutput(profile);

  it('then validation will fail with errors', () => {
    let i = 0;
    maps.forEach(map => {
      expect(map).not.toBeValidMap(profileOutput, results[i + 1], results[i]);
      i += 2;
    });
  });
}

function getIssues(profile: ProfileDocumentNode, maps: MapASTNode[]) {
  const profileOutput = getProfileOutput(profile);
  const output: Record<string, { errors?: string; warnings?: string }> = {};
  let id: string | undefined;

  for (const map of maps) {
    if (isMapDocumentNode(map)) {
      id = `${map.header.profile.name}-${map.header.provider}`;
    }

    const result = validateMap(profileOutput, map);
    const issues: { errors?: string; warnings?: string } = {};

    if (!result.pass) {
      issues.errors = formatIssues(result.errors);
    }

    if (result.warnings && result.warnings.length > 0) {
      issues.warnings = formatIssues(result.warnings);
    }

    if (id === undefined) {
      throw new Error('unreachable');
    }

    output[id] = issues;
  }

  return output;
}

function valid(profile: ProfileDocumentNode, maps: MapASTNode[]): void {
  it('then validation will pass', () => {
    expect(getIssues(profile, maps)).toMatchSnapshot();
  });
}

function invalid(profile: ProfileDocumentNode, maps: MapASTNode[]): void {
  it('then validation will fail', () => {
    expect(getIssues(profile, maps)).toMatchSnapshot();
  });
}

const parseMapFromSource = (source: string): MapASTNode =>
  parseMap(
    new Source(
      `
      profile = "profile@1.0"
      provider = "provider"
      ` + source
    )
  );

const parseProfileFromSource = (source: string): ProfileDocumentNode =>
  parseProfile(
    new Source(
      `
      name = "profile"
      version = "1.0.0"
      ` + source
    )
  );

describe('MapValidator', () => {
  describe('result & error', () => {
    describe('result is PrimitiveTypeName', () => {
      const profileAst = parseProfileFromSource(
        `usecase Test {
          result enum {
            NOTFOUND
            BADREQUEST
          }
        }`
      );
      const mapAst1 = parseMapFromSource(
        `map Test {
          map result 'NOTFOUND'
          map result 'BADREQUEST'
        }`
      );
      const mapAst2 = parseMapFromSource(
        `map Test {
          map result 'wrong'
        }`
      );

      valid(profileAst, [mapAst1]);
      invalid(profileAst, [mapAst2]);
    });

    describe('error is PrimitiveTypeName', () => {
      const profileAst = parseProfileFromSource(
        `usecase Test {
          error enum {
            NOTFOUND
            BADREQUEST
          }
        }`
      );

      const mapAst1 = parseMapFromSource(
        `map Test {
          map error 'NOTFOUND'
          map error 'BADREQUEST'
        }`
      );

      const mapAst2 = parseMapFromSource(
        `map Test {
          map error 'wrong'
        }`
      );

      valid(profileAst, [mapAst1]);
      invalid(profileAst, [mapAst2]);
    });

    describe('result is an object', () => {
      describe('possibly null field f1', () => {
        const profileAst = parseProfileFromSource(
          `usecase Test {
            result {
              f1 string
            }
          }`
        );

        const mapAst1 = parseMapFromSource('map Test {}');
        const mapAst2 = parseMapFromSource(
          `map Test {
            map result {}
            map result { f1 = null }
          }`
        );

        const mapAst3 = parseMapFromSource(
          `map Test {
            map result {
              f1.inner = 2
            }
          }`
        );

        valid(profileAst, [mapAst1, mapAst2]);
        invalid(profileAst, [mapAst3]);
      });

      describe('possibly null fields: f1, f2', () => {
        const profileAst = parseProfileFromSource(
          `usecase Test {
            result {
              f1 string
              f2 number
            }
          }`
        );

        const mapAst1 = parseMapFromSource('map Test {}');
        const mapAst2 = parseMapFromSource(
          `map Test {
            map result {
            }
            map result {
              f1 = null
            }
            map result {
              f2 = null
            }
            map result {
              f1 = null
              f2 = null
            }
            map result {
              f1 = "some string"
            }
            map result {
              f2 = 2
            }
            map result {
              f1 = "some string"
              f2 = 2
            }
            map result {
              f1 = "some string"
              f3 = 3
            }
            map result {
              f3 = 3
            }
          }`
        );
        const mapAst3 = parseMapFromSource(
          `map Test {
            map result {
              f1 = ["some", "key"]
              f2 = 2
            }
          }`
        );

        valid(profileAst, [mapAst1, mapAst2]);
        invalid(profileAst, [mapAst3]);
      });

      describe('non null field f1', () => {
        const profileAst = parseProfileFromSource(
          `usecase Test {
            result {
              f1 string!
            }
          }`
        );

        const mapAst1 = parseMapFromSource('map Test {}');
        const mapAst2 = parseMapFromSource(
          `map Test {
            map result {
            }
            map result {
              f1 = "some string"
            }
            map result {
              f1 = "some string"
              f3 = 3
            }
            map result {
              f3 = 3
            }
          }`
        );
        const mapAst3 = parseMapFromSource(
          `map Test {
            map result {
              f1 = null
            }
            map result {
              f1 = ["some", "key"]
            }
          }`
        );

        valid(profileAst, [mapAst1, mapAst2]);
        invalid(profileAst, [mapAst3]);
      });

      describe('fields: f1, f2, where f2 is non null', () => {
        const profileAst = parseProfileFromSource(
          `usecase Test {
            result {
              f1 string
              f2 number!
            }
          }`
        );

        const mapAst1 = parseMapFromSource('map Test {}');
        const mapAst2 = parseMapFromSource(
          `map Test {
            map result {
            }
            map result {
              f1 = null
            }
            map result {
              f1 = "some string"
            }
            map result {
              f2 = 2
            }
            map result {
              f1 = null
              f2 = 2
            }
            map result {
              f1 = "some string"
              f2 = 2
            }
            map result {
              f1 = "some string"
              f2 = 2
              f3 = 3
            }
            map result {
              f2 = 2
              f3 = 3
            }
          }`
        );
        const mapAst3 = parseMapFromSource(
          `map Test {
            map result {
              f1 = "some string"
              f2 = null
            }
            map result {
              f2 = null
              f3 = 3
            }
          }`
        );

        valid(profileAst, [mapAst1, mapAst2]);
        invalid(profileAst, [mapAst3]);
      });

      describe('non null fields: f1, f2', () => {
        const profileAst = parseProfileFromSource(
          `usecase Test {
            result {
              f1 string!
              f2 number!
            }
          }`
        );

        const mapAst1 = parseMapFromSource('map Test {}');
        const mapAst2 = parseMapFromSource(
          `map Test {
            map result {
            }
            map result {
              f1 = "some string"
            }
            map result {
              f2 = 2
            }
            map result {
              f1 = "some string"
              f2 = 2
            }
            map result {
              f1 = "some string"
              f3 = 3
            }
            map result {
              f1 = "some string"
              f2 = 2
              f3 = 3
            }
          }`
        );
        const mapAst3 = parseMapFromSource(
          `map Test {
            map result {
              f1 = null
            }
            map result {
              f1 = null
              f2 = null
            }
          }`
        );

        valid(profileAst, [mapAst1, mapAst2]);
        invalid(profileAst, [mapAst3]);
      });

      describe('one required field: f1', () => {
        const profileAst = parseProfileFromSource(
          `usecase Test {
            result {
              f1! string!
            }
          }`
        );
        const mapAst1 = parseMapFromSource('map Test {}');
        const mapAst2 = parseMapFromSource(
          `map Test {
            map result {
              f1 = "some string"
            }
            map result {
              f1 = "some string"
              f3 = 3
            }
          }`
        );
        const mapAst3 = parseMapFromSource(
          `map Test {
            map result {
            }
            map result {
              f1 = null
            }
          }`
        );

        valid(profileAst, [mapAst1, mapAst2]);
        invalid(profileAst, [mapAst3]);
      });

      describe('one required and one not required field: f1, f2', () => {
        const profileAst = parseProfileFromSource(
          `usecase Test {
            result {
              f1! string!
              f2 boolean!
            }
          }`
        );

        const mapAst1 = parseMapFromSource('map Test {}');
        const mapAst2 = parseMapFromSource(
          `map Test {
            map result {
              f1 = "some string"
            }
            map result {
              f1 = "some string"
              f2 = true
            }
            map result {
              f1 = "some string"
              f3 = 3
            }
            map result {
              f1 = "some string"
              f2 = false
              f3 = 3
            }
          }`
        );
        const mapAst3 = parseMapFromSource(
          `map Test {
            map result {
            }
            map result {
              f1 = null
            }
            map result {
              f2 = null
            }
            map result {
              f1 = null
              f2 = null
            }
            map result {
              f2 = true
            }
          }`
        );

        valid(profileAst, [mapAst1, mapAst2]);
        invalid(profileAst, [mapAst3]);
      });

      describe('required fields: f1, f2', () => {
        const profileAst = parseProfileFromSource(
          `usecase Test {
            result {
              f1! string!
              f2! boolean!
            }
          }`
        );

        const mapAst1 = parseMapFromSource('map Test {}');
        const mapAst2 = parseMapFromSource(
          `map Test {
            map result {
              f1 = "some string"
              f2 = true
            }
            map result {
              f1 = "some string"
              f2 = true
              f3 = 3
            }
          }`
        );

        const mapAst3 = parseMapFromSource(
          `map Test {
            map result {
            }
            map result {
              f1 = null
            }
            map result {
              f2 = null
            }
            map result {
              f1 = null
              f2 = null
            }
            map result {
              f1 = "some string"
            }
            map result {
              f2 = true
            }
          }`
        );

        valid(profileAst, [mapAst1, mapAst2]);
        invalid(profileAst, [mapAst3]);
      });

      describe('non null object with two required fields f1, f2', () => {
        const profileAst = parseProfileFromSource(
          `usecase Test {
            result {
              f1! string!
              f2! number!
            }!
          }`
        );
        const mapAst1 = parseMapFromSource(
          `map Test {
            map result {
              f1 = "some string"
              f2 = 2
            }
            map result {
              f1 = "some string"
              f2 = 2
              f3 = 3
            }
          }`
        );
        const mapAst2 = parseMapFromSource('map Test {}');
        const mapAst3 = parseMapFromSource(
          `map Test {
            map result {
            }
            map result {
              f1 = null
            }
            map result {
              f1 = "some string"
            }
            map result null
          }`
        );

        valid(profileAst, [mapAst1]);
        invalid(profileAst, [mapAst2, mapAst3]);
      });

      describe('that uses dot.notation for fields', () => {
        const mapAst1 = parseMapFromSource(
          `map Test {
            map result {
              f1.f2.inner = 1
              f2 = 2
            }

            output = {}
            output.f1.f2.inner = 1
            output.f2 = 2

            map result output
          }`
        );
        const mapAst2 = parseMapFromSource(
          `map Test {
            map result {
              f1.f2.inner = 1
              f2.f1 = 2
            }
            map result {
              f1.f2.inner = 1
              f2.f1 = 2
            }

            output = {}
            output.f1.f2.inner = false
            output.f2 = true

            map result output
          }`
        );

        describe('with result', () => {
          const profileAst = parseProfileFromSource(
            `usecase Test {
              result {
                f1 {
                  f2 {
                    inner number
                  }
                }
                f2 number
              }    
            }`
          );

          validWithWarnings(profileAst, [mapAst1]);
          invalidWithErrors(
            profileAst,
            [mapAst2],
            [
              'ObjectLiteral - Wrong Structure: expected number, but got "ObjectLiteral"',
              'ObjectLiteral - Wrong Structure: expected number, but got "ObjectLiteral"',
              'PrimitiveLiteral - Wrong Structure: expected number, but got "false"',
              'PrimitiveLiteral - Wrong Structure: expected number, but got "true"',
              'JessieExpression - Wrong Variable Structure: variable output expected ObjectStructure, but got ObjectLiteral',
            ],
            []
          );
        });

        describe('with strict result', () => {
          const profileAst = parseProfileFromSource(
            `usecase Test {
              result {
                f1! {
                  f2! {
                    inner! number!
                  }!
                }!
                f2! number!
              }!  
            }`
          );

          validWithWarnings(profileAst, [mapAst1]);
          invalidWithErrors(
            profileAst,
            [mapAst2],
            [
              'ObjectLiteral - Wrong Structure: expected number, but got "ObjectLiteral"',
              'ObjectLiteral - Wrong Structure: expected number, but got "ObjectLiteral"',
              'PrimitiveLiteral - Wrong Structure: expected number, but got "false"',
              'PrimitiveLiteral - Wrong Structure: expected number, but got "true"',
              'JessieExpression - Wrong Variable Structure: variable output expected ObjectStructure, but got ObjectLiteral',
            ],
            []
          );
        });
      });
    });

    describe('error is an object', () => {
      describe('possibly null field f1', () => {
        const profileAst = parseProfileFromSource(
          `usecase Test {
            error {
              f1 string
            }    
          }`
        );
        const mapAst1 = parseMapFromSource('map Test {}');
        const mapAst2 = parseMapFromSource(
          `map Test {
            map error {
            }
            map error {
              f1 = null
            }
            map error {
              f1 = null
              f2 = null
            }
            map error {
              f1 = "some string"
              f2 = 2
            }
            map error {
              f2 = 2
            }
          }`
        );
        const mapAst3 = parseMapFromSource(
          `map Test {
            map error {
              f1.inner = 2
            }
          }`
        );

        valid(profileAst, [mapAst1, mapAst2]);
        invalid(profileAst, [mapAst3]);
      });

      describe('possibly null fields: f1, f2', () => {
        const profileAst = parseProfileFromSource(
          `usecase Test {
            error {
              f1 string
              f2 number
            }    
          }`
        );
        const mapAst1 = parseMapFromSource('map Test {}');
        const mapAst2 = parseMapFromSource(
          `map Test {
            map error {
            }
            map error {
              f1 = null
            }
            map error {
              f2 = null
            }
            map error {
              f1 = null
              f2 = null
            }
            map error {
              f1 = "some string"
            }
            map error {
              f2 = 2
            }
            map error {
              f1 = "some string"
              f2 = 2
            }
            map error {
              f1 = "some string"
              f3 = 3
            }
            map error {
              f3 = 3
            }
          }`
        );
        const mapAst3 = parseMapFromSource(
          `map Test {
            map error {
              f1 = ["some", "key"]
              f2 = 2
            }
          }`
        );

        valid(profileAst, [mapAst1, mapAst2]);
        invalid(profileAst, [mapAst3]);
      });

      describe('non null field f1', () => {
        const profileAst = parseProfileFromSource(
          `usecase Test {
            error {
              f1 string!
            }    
          }`
        );
        const mapAst1 = parseMapFromSource('map Test {}');
        const mapAst2 = parseMapFromSource(
          `map Test {
            map error {
            }
            map error {
              f1 = "some string"
            }
            map error {
              f1 = "some string"
              f3 = 3
            }
            map error {
              f3 = 3
            }
          }`
        );
        const mapAst3 = parseMapFromSource(
          `map Test {
            map error {
              f1 = null
            }
            map error {
              f1 = ["some", "key"]
            }
          }`
        );

        valid(profileAst, [mapAst1, mapAst2]);
        invalid(profileAst, [mapAst3]);
      });

      describe('fields: f1, f2, where f2 is non null', () => {
        const profileAst = parseProfileFromSource(
          `usecase Test {
            error {
              f1 string
              f2 number!
            }    
          }`
        );
        const mapAst1 = parseMapFromSource('map Test {}');
        const mapAst2 = parseMapFromSource(
          `map Test {
            map error {
            }
            map error {
              f1 = null
            }
            map error {
              f1 = "some string"
            }
            map error {
              f2 = 2
            }
            map error {
              f1 = null
              f2 = 2
            }
            map error {
              f1 = "some string"
              f2 = 2
            }
            map error {
              f1 = "some string"
              f2 = 2
              f3 = 3
            }
            map error {
              f2 = 2
              f3 = 3
            }
          }`
        );
        const mapAst3 = parseMapFromSource(
          `map Test {
            map error {
              f1 = "some string"
              f2 = null
            }
            map error {
              f2 = null
              f3 = 3
            }
          }`
        );

        valid(profileAst, [mapAst1, mapAst2]);
        invalid(profileAst, [mapAst3]);
      });

      describe('non null fields: f1, f2', () => {
        const profileAst = parseProfileFromSource(
          `usecase Test {
            error {
              f1 string!
              f2 number!
            }    
          }`
        );
        const mapAst1 = parseMapFromSource('map Test {}');
        const mapAst2 = parseMapFromSource(
          `map Test {
            map error {
            }
            map error {
              f1 = "some string"
            }
            map error {
              f2 = 2
            }
            map error {
              f1 = "some string"
              f2 = 2
            }
            map error {
              f1 = "some string"
              f3 = 3
            }
            map error {
              f1 = "some string"
              f2 = 2
              f3 = 3
            }
          }`
        );
        const mapAst3 = parseMapFromSource(
          `map Test {
            map error {
              f1 = null
            }
            map error {
              f1 = null
              f2 = null
            }
          }`
        );

        valid(profileAst, [mapAst1, mapAst2]);
        invalid(profileAst, [mapAst3]);
      });

      describe('one required field: f1', () => {
        const profileAst = parseProfileFromSource(
          `usecase Test {
            error {
              f1! string!
            }    
          }`
        );
        const mapAst1 = parseMapFromSource('map Test {}');
        const mapAst2 = parseMapFromSource(
          `map Test {
            map error {
              f1 = "some string"
            }
            map error {
              f1 = "some string"
              f3 = 3
            }
          }`
        );
        const mapAst3 = parseMapFromSource(
          `map Test {
            map error {
            }
            map error {
              f1 = null
            }
          }`
        );

        valid(profileAst, [mapAst1, mapAst2]);
        invalid(profileAst, [mapAst3]);
      });

      describe('one required and one not required field: f1, f2', () => {
        const profileAst = parseProfileFromSource(
          `usecase Test {
            error {
              f1! string!
              f2 boolean!
            }        
          }`
        );
        const mapAst1 = parseMapFromSource('map Test {}');
        const mapAst2 = parseMapFromSource(
          `map Test {
            map error {
              f1 = "some string"
            }
            map error {
              f1 = "some string"
              f2 = true
            }
            map error {
              f1 = "some string"
              f3 = 3
            }
            map error {
              f1 = "some string"
              f2 = false
              f3 = 3
            }
          }`
        );
        const mapAst3 = parseMapFromSource(
          `map Test {
            map error {
            }
            map error {
              f1 = null
            }
            map error {
              f2 = null
            }
            map error {
              f1 = null
              f2 = null
            }
            map error {
              f2 = true
            }
          }`
        );

        valid(profileAst, [mapAst1, mapAst2]);
        invalid(profileAst, [mapAst3]);
      });

      describe('required fields: f1, f2', () => {
        const profileAst = parseProfileFromSource(
          `usecase Test {
            error {
              f1! string!
              f2! boolean!
            }
          }`
        );
        const mapAst1 = parseMapFromSource('map Test {}');
        const mapAst2 = parseMapFromSource(
          `map Test {
            map error {
              f1 = "some string"
              f2 = true
            }
            map error {
              f1 = "some string"
              f2 = true
              f3 = 3
            }
          }`
        );
        const mapAst3 = parseMapFromSource(
          `map Test {
            map error {
            }
            map error {
              f1 = null
            }
            map error {
              f2 = null
            }
            map error {
              f1 = null
              f2 = null
            }
            map error {
              f1 = "some string"
            }
            map error {
              f2 = true
            }
          }`
        );

        valid(profileAst, [mapAst1, mapAst2]);
        invalid(profileAst, [mapAst3]);
      });

      describe('non null object with two required fields f1, f2', () => {
        const profileAst = parseProfileFromSource(
          `usecase Test {
            error {
              f1! string!
              f2! number!
            }!    
          }`
        );
        const mapAst1 = parseMapFromSource(
          `map Test {
            map error {
              f1 = "some string"
              f2 = 2
            }
            map error {
              f1 = "some string"
              f2 = 2
              f3 = 3
            }
          }`
        );
        const mapAst2 = parseMapFromSource('map Test {}');
        const mapAst3 = parseMapFromSource(
          `map Test {
            map error {
            }
            map error {
              f1 = null
            }
            map error {
              f1 = "some string"
            }
            map error null
          }`
        );

        valid(profileAst, [mapAst1]);
        invalid(profileAst, [mapAst2, mapAst3]);
      });
    });

    describe('result is a list', () => {
      describe('primitive type', () => {
        const profileAst = parseProfileFromSource(
          `usecase Test {
            result [boolean]    
          }`
        );
        const mapAst1 = parseMapFromSource('map Test {}');
        const mapAst2 = parseMapFromSource(
          `map Test {
            map result [null]
            map result [true]
            map result [true, false]
          }`
        );
        const mapAst3 = parseMapFromSource(
          `map Test {
            map result [2]
            map result [{}]
          }`
        );

        valid(profileAst, [mapAst1, mapAst2]);
        invalid(profileAst, [mapAst3]);
      });

      describe('primitive or object type', () => {
        const profileAst = parseProfileFromSource(
          `usecase Test {
            result [boolean | {}]    
          }`
        );
        const mapAst1 = parseMapFromSource('map Test {}');
        const mapAst2 = parseMapFromSource(
          `map Test {
            map result [true]
            map result [null]
            map result [true, false]
            map result [{}, {}]
            map result [true, {}]
            map result [true, false, true, false, {}, true, {}, true, {}]
          }`
        );
        const mapAst3 = parseMapFromSource(
          `map Test {
            map result [2]
            map result [[true]]
            map result [true, 2, {}]
          }`
        );

        valid(profileAst, [mapAst1, mapAst2]);
        invalid(profileAst, [mapAst3]);
      });

      describe('non null primitive type or possibly null object type', () => {
        const profileAst = parseProfileFromSource(
          `usecase Test {
            result [boolean! | {}]
          }`
        );
        const mapAst1 = parseMapFromSource('map Test {}');
        const mapAst2 = parseMapFromSource(
          `map Test {
            map result []
            map result [null]
            map result [true]
            map result [true, {}]
          }`
        );
        const mapAst3 = parseMapFromSource(
          `map Test {
            map result [true, 2]
            map result [true, 2, {}]
            map result [[true]]
          }`
        );

        valid(profileAst, [mapAst1, mapAst2]);
        invalid(profileAst, [mapAst3]);
      });

      describe('non null primitive type', () => {
        const profileAst = parseProfileFromSource(
          `usecase Test {
            result [boolean!]    
          }`
        );
        const mapAst1 = parseMapFromSource('map Test {}');
        const mapAst2 = parseMapFromSource(
          `map Test {
            map result [true]
          }`
        );
        const mapAst3 = parseMapFromSource(
          `map Test {
            map result [null]
            map result [{}]
            map result [true, {}]
            map result [true, 2]
            map result [[true]]
          }`
        );

        valid(profileAst, [mapAst1, mapAst2]);
        invalid(profileAst, [mapAst3]);
      });

      describe('non null primitive or object type', () => {
        const profileAst = parseProfileFromSource(
          `usecase Test {
            result [boolean! | {}!]    
          }`
        );
        const mapAst1 = parseMapFromSource('map Test {}');
        const mapAst2 = parseMapFromSource(
          `map Test {
            map result [true]
            map result []
            map result [true, {}]
          }`
        );
        const mapAst3 = parseMapFromSource(
          `map Test {
            map result [null]
            map result [undefined]
            map result [true, 2]
            map result [true, 2, {}]
            map result [[true]]
          }`
        );

        valid(profileAst, [mapAst1, mapAst2]);
        invalid(profileAst, [mapAst3]);
      });

      describe('non null list with primitive or object type', () => {
        const profileAst = parseProfileFromSource(
          `usecase Test {
            result [boolean | {}]!                
          }`
        );
        const mapAst1 = parseMapFromSource(
          `map Test {
            map result [null]
          }`
        );
        const mapAst2 = parseMapFromSource(
          `map Test {
            map result [true, {}]
          }`
        );
        const mapAst3 = parseMapFromSource('map Test {}');
        const mapAst4 = parseMapFromSource(
          `map Test {
            map result [true, 2]
            map result [true, 2, {}]
            map result [[true]]
          }`
        );

        valid(profileAst, [mapAst1, mapAst2]);
        invalid(profileAst, [mapAst3, mapAst4]);
      });
    });

    describe('error is a list', () => {
      describe('primitive type', () => {
        const profileAst = parseProfileFromSource(
          `usecase Test {
            error [boolean]
          }`
        );
        const mapAst1 = parseMapFromSource('map Test {}');
        const mapAst2 = parseMapFromSource(
          `map Test {
            map error [null]
            map error [true]
            map error [true, false]
          }`
        );
        const mapAst3 = parseMapFromSource(
          `map Test {
            map error [2]
            map error [{}]
          }`
        );

        valid(profileAst, [mapAst1, mapAst2]);
        invalid(profileAst, [mapAst3]);
      });

      describe('primitive or object type', () => {
        const profileAst = parseProfileFromSource(
          `usecase Test {
            error [boolean | {}]
          }`
        );
        const mapAst1 = parseMapFromSource('map Test {}');
        const mapAst2 = parseMapFromSource(
          `map Test {
            map error [true]
            map error [null]
            map error [true, false]
            map error [{}, {}]
            map error [true, {}]
            map error [true, false, true, false, {}, true, {}, true, {}]
          }`
        );
        const mapAst3 = parseMapFromSource(
          `map Test {
            map error [2]
            map error [[true]]
            map error [true, 2, {}]
          }`
        );

        valid(profileAst, [mapAst1, mapAst2]);
        invalid(profileAst, [mapAst3]);
      });

      describe('non null primitive type or possibly null object type', () => {
        const profileAst = parseProfileFromSource(
          `usecase Test {
            error [boolean! | {}]
          }`
        );
        const mapAst1 = parseMapFromSource('map Test {}');
        const mapAst2 = parseMapFromSource(
          `map Test {
            map error []
            map error [null]
            map error [true]
            map error [true, {}]
          }`
        );
        const mapAst3 = parseMapFromSource(
          `map Test {
            map error [true, 2]
            map error [true, 2, {}]
            map error [[true]]
          }`
        );

        valid(profileAst, [mapAst1, mapAst2]);
        invalid(profileAst, [mapAst3]);
      });

      describe('non null primitive type', () => {
        const profileAst = parseProfileFromSource(
          `usecase Test {
            error [boolean!]
          }`
        );
        const mapAst1 = parseMapFromSource('map Test {}');
        const mapAst2 = parseMapFromSource(
          `map Test {
            map error [true]
          }`
        );
        const mapAst3 = parseMapFromSource(
          `map Test {
            map error [null]
            map error [{}]
            map error [true, {}]
            map error [true, 2]
            map error [[true]]
          }`
        );

        valid(profileAst, [mapAst1, mapAst2]);
        invalid(profileAst, [mapAst3]);
      });

      describe('non null primitive or object type', () => {
        const profileAst = parseProfileFromSource(
          `usecase Test {
            error [boolean! | {}!]
          }`
        );
        const mapAst1 = parseMapFromSource('map Test {}');
        const mapAst2 = parseMapFromSource(
          `map Test {
            map error [true]
            map error []
            map error [true, {}]
          }`
        );
        const mapAst3 = parseMapFromSource(
          `map Test {
            map error [null]
            map error [undefined]
            map error [true, 2]
            map error [true, 2, {}]
            map error [[true]]
          }`
        );

        valid(profileAst, [mapAst1, mapAst2]);
        invalid(profileAst, [mapAst3]);
      });

      describe('non null list with primitive or object type', () => {
        const profileAst = parseProfileFromSource(
          `usecase Test {
            error [boolean | {}]!
          }`
        );
        const mapAst1 = parseMapFromSource(
          `map Test {
            map error [null]
          }`
        );
        const mapAst2 = parseMapFromSource(
          `map Test {
            map error [true, {}]
          }`
        );
        const mapAst3 = parseMapFromSource('map Test {}');
        const mapAst4 = parseMapFromSource(
          `map Test {
            map error [true, 2]
            map error [true, 2, {}]
            map error [[true]]
          }`
        );

        valid(profileAst, [mapAst1, mapAst2]);
        invalid(profileAst, [mapAst3, mapAst4]);
      });
    });

    describe('result is a jessie script', () => {
      describe('object', () => {
        const mapAst1 = parseMapFromSource(
          `map Test {
            map result {
              f1: 'some string',
              f2: true
            }
            map result body.map((val) => { return val.toUpperCase(); })
            map result {
              f1: any || 'some string',
              f2: some.var || other.var
            }
          }`
        );
        const mapAst2 = parseMapFromSource(
          `map Test {
            map result ['some string', true]
            map result {
              f1: undefined || 'some string',
              f2: some.var || other.var
            }
            map result {
              f1: null || undefined || some.var
            }
            map result {
              f1: some.var
            }
          }`
        );

        describe('with result', () => {
          const profileAst = parseProfileFromSource(
            `usecase Test {
              result {
                f1 string
                f2 boolean
              }
            }`
          );

          validWithWarnings(profileAst, [mapAst1]);
          invalidWithErrors(
            profileAst,
            [mapAst2],
            [
              'JessieExpression - Wrong Structure: expected ObjectStructure, but got "[\'some string\', true]"',
              'ArrayLiteralExpression - Wrong Structure: expected ObjectStructure, but got "[\'some string\', true]"',
            ],
            []
          );
        });

        describe('with strict result', () => {
          const profileAst = parseProfileFromSource(
            `usecase Test {
              result {
                f1! string!
                f2! boolean!
              }!
            }`
          );

          validWithWarnings(profileAst, [mapAst1]);
          invalidWithErrors(
            profileAst,
            [mapAst2],
            [
              'JessieExpression - Wrong Structure: expected ObjectStructure, but got "[\'some string\', true]"',
              'ArrayLiteralExpression - Wrong Structure: expected ObjectStructure, but got "[\'some string\', true]"',
              `JessieExpression - Wrong Structure: expected ObjectStructure, but got "{
              f1: undefined || 'some string',
              f2: some.var || other.var
            }"`,
              'Identifier - Wrong Structure: expected string, but got "undefined"',
              `JessieExpression - Wrong Structure: expected ObjectStructure, but got "{
              f1: null || undefined || some.var
            }"`,
              'NullKeyword - Wrong Structure: expected string, but got "null"',
              'Identifier - Wrong Structure: expected string, but got "undefined"',
              'ObjectLiteralExpression - Missing required field',
              `JessieExpression - Wrong Structure: expected ObjectStructure, but got "{
              f1: some.var
            }"`,
              'ObjectLiteralExpression - Missing required field',
            ],
            []
          );
        });
      });

      describe('array', () => {
        const profileAst = parseProfileFromSource(
          `usecase Test {
            result [string | boolean]
          }`
        );
        const mapAst1 = parseMapFromSource(
          `map Test {
            map result ['some string', true]
            map result Array('some string', true)
            a = ["hello", "world"]
            map result [...a.map(val => val.toUpperCase())]
          }`
        );
        const mapAst2 = parseMapFromSource(
          `map Test {
            a = ["hello", "world"]
            map result {...a.map(val => val.toUpperCase())}
            map result {
              f1: 'some string',
              f2: true
            }
          }`
        );

        validWithWarnings(profileAst, [mapAst1]);
        invalidWithErrors(
          profileAst,
          [mapAst2],
          [
            'JessieExpression - Wrong Structure: expected ListStructure, but got "{...a.map(val => val.toUpperCase())}"',
            'ObjectLiteralExpression - Wrong Structure: expected ListStructure, but got "{...a.map(val => val.toUpperCase())}"',
            `JessieExpression - Wrong Structure: expected ListStructure, but got "{
              f1: 'some string',
              f2: true
            }"`,
            `ObjectLiteralExpression - Wrong Structure: expected ListStructure, but got "{
              f1: 'some string',
              f2: true
            }"`,
          ],
          []
        );
      });

      describe('primitive type', () => {
        const profileAst = parseProfileFromSource(
          `usecase Test {
            result string
          }`
        );
        const mapAst1 = parseMapFromSource(
          `map Test {
            map result 'string' + 'true'
            map result "some " + "string"
            map result String(24)
            map result ['some ', 'string'].join('')
            map result \`some \${jesus}\`
          }`
        );
        const mapAst2 = parseMapFromSource(
          `map Test {
            map result ['some string', true]
            map result {
              f1: 'some string',
              f2: true
            }
            map result 1 + "true"
            map result true
            map result false
            map result 2+25
          }`
        );

        validWithWarnings(profileAst, [mapAst1]);
        invalidWithErrors(
          profileAst,
          [mapAst2],
          [
            'JessieExpression - Wrong Structure: expected string, but got "[\'some string\', true]"',
            'ArrayLiteralExpression - Wrong Structure: expected string, but got "[\'some string\', true]"',
            `JessieExpression - Wrong Structure: expected string, but got "{
              f1: 'some string',
              f2: true
            }"`,
            `ObjectLiteralExpression - Wrong Structure: expected string, but got "{
              f1: 'some string',
              f2: true
            }"`,
            'JessieExpression - Wrong Structure: expected string, but got "1 + "true""',
            'FirstLiteralToken - Wrong Structure: expected string, but got "1"',
            'PrimitiveLiteral - Wrong Structure: expected string, but got "true"',
            'PrimitiveLiteral - Wrong Structure: expected string, but got "false"',
            'JessieExpression - Wrong Structure: expected string, but got "2+25"',
            'FirstLiteralToken - Wrong Structure: expected string, but got "2"',
            'FirstLiteralToken - Wrong Structure: expected string, but got "25"',
          ],
          []
        );
      });
    });

    describe('error is a jessie script', () => {
      describe('object', () => {
        const mapAst1 = parseMapFromSource(
          `map Test {
            map error {
              f1: 'some string',
              f2: true
            }
            map error body.map((val) => { return val.toUpperCase(); })
            map error {
              f1: any || 'some string',
              f2: some.var || other.var
            }
          }`
        );
        const mapAst2 = parseMapFromSource(
          `map Test {
            map error ['some string', true]
            map error {
              f1: undefined || 'some string',
              f2: some.var || other.var
            }
            map error {
              f1: null || undefined || some.var
            }
            map error {
              f1: some.var
            }
          }`
        );

        describe('with result', () => {
          const profileAst = parseProfileFromSource(
            `usecase Test {
              error {
                f1 string
                f2 boolean
              }
            }`
          );

          validWithWarnings(profileAst, [mapAst1]);
          invalidWithErrors(
            profileAst,
            [mapAst2],
            [
              'JessieExpression - Wrong Structure: expected ObjectStructure, but got "[\'some string\', true]"',
              'ArrayLiteralExpression - Wrong Structure: expected ObjectStructure, but got "[\'some string\', true]"',
            ],
            []
          );
        });

        describe('with strict result', () => {
          const profileAst = parseProfileFromSource(
            `usecase Test {
              error {
                f1! string!
                f2! boolean!
              }!
            }`
          );

          validWithWarnings(profileAst, [mapAst1]);
          invalidWithErrors(
            profileAst,
            [mapAst2],
            [
              'JessieExpression - Wrong Structure: expected ObjectStructure, but got "[\'some string\', true]"',
              'ArrayLiteralExpression - Wrong Structure: expected ObjectStructure, but got "[\'some string\', true]"',
              `JessieExpression - Wrong Structure: expected ObjectStructure, but got "{
              f1: undefined || 'some string',
              f2: some.var || other.var
            }"`,
              'Identifier - Wrong Structure: expected string, but got "undefined"',
              `JessieExpression - Wrong Structure: expected ObjectStructure, but got "{
              f1: null || undefined || some.var
            }"`,
              'NullKeyword - Wrong Structure: expected string, but got "null"',
              'Identifier - Wrong Structure: expected string, but got "undefined"',
              'ObjectLiteralExpression - Missing required field',
              `JessieExpression - Wrong Structure: expected ObjectStructure, but got "{
              f1: some.var
            }"`,
              'ObjectLiteralExpression - Missing required field',
            ],
            []
          );
        });
      });

      describe('array', () => {
        const profileAst = parseProfileFromSource(
          `usecase Test {
            error [string | boolean]
          }`
        );
        const mapAst1 = parseMapFromSource(
          `map Test {
            map error ['some string', true]
            map error Array('some string', true)
            a = ["hello", "world"]
            map error [...a.map(val => val.toUpperCase())]
          }`
        );
        const mapAst2 = parseMapFromSource(
          `map Test {
            a = ["hello", "world"]
            map error {...a.map(val => val.toUpperCase())}
            map error {
              f1: 'some string',
              f2: true
            }
          }`
        );

        validWithWarnings(profileAst, [mapAst1]);
        invalidWithErrors(
          profileAst,
          [mapAst2],
          [
            'JessieExpression - Wrong Structure: expected ListStructure, but got "{...a.map(val => val.toUpperCase())}"',
            'ObjectLiteralExpression - Wrong Structure: expected ListStructure, but got "{...a.map(val => val.toUpperCase())}"',
            `JessieExpression - Wrong Structure: expected ListStructure, but got "{
              f1: 'some string',
              f2: true
            }"`,
            `ObjectLiteralExpression - Wrong Structure: expected ListStructure, but got "{
              f1: 'some string',
              f2: true
            }"`,
          ],
          []
        );
      });

      describe('primitive type', () => {
        const profileAst = parseProfileFromSource(
          `usecase Test {
            error string
          }`
        );
        const mapAst1 = parseMapFromSource(
          `map Test {
            map error 'string' + 'true'
            map error "some " + "string"
            map error String(24)
            map error ['some ', 'string'].join('')
            map error \`some \${jesus}\`
          }`
        );
        const mapAst2 = parseMapFromSource(
          `map Test {
            map error ['some string', true]
            map error {
              f1: 'some string',
              f2: true
            }
            map error 1 + "true"
            map error true
            map error false
            map error 2+25
          }`
        );

        validWithWarnings(profileAst, [mapAst1]);
        invalidWithErrors(
          profileAst,
          [mapAst2],
          [
            'JessieExpression - Wrong Structure: expected string, but got "[\'some string\', true]"',
            'ArrayLiteralExpression - Wrong Structure: expected string, but got "[\'some string\', true]"',
            `JessieExpression - Wrong Structure: expected string, but got "{
              f1: 'some string',
              f2: true
            }"`,
            `ObjectLiteralExpression - Wrong Structure: expected string, but got "{
              f1: 'some string',
              f2: true
            }"`,
            'JessieExpression - Wrong Structure: expected string, but got "1 + "true""',
            'FirstLiteralToken - Wrong Structure: expected string, but got "1"',
            'PrimitiveLiteral - Wrong Structure: expected string, but got "true"',
            'PrimitiveLiteral - Wrong Structure: expected string, but got "false"',
            'JessieExpression - Wrong Structure: expected string, but got "2+25"',
            'FirstLiteralToken - Wrong Structure: expected string, but got "2"',
            'FirstLiteralToken - Wrong Structure: expected string, but got "25"',
          ],
          []
        );
      });
    });

    describe('result is variable', () => {
      const profileAst = parseProfileFromSource(
        `usecase Test {
          result string
        }`
      );

      describe('referenced in outcome', () => {
        const mapAst1 = parseMapFromSource(
          `map Test {
            a.c = "string"
            map result a.c
          }`
        );
        const mapAst2 = parseMapFromSource(
          `map Test {
            a.c = "string"
            map result a
          }`
        );

        valid(profileAst, [mapAst1]);
        invalid(profileAst, [mapAst2]);
      });

      describe('reassigned (object)', () => {
        const profileAst = parseProfileFromSource(
          `usecase Test {
            result {
              f1 string
              f2 boolean
            }
          }`
        );
        const mapAst1 = parseMapFromSource(
          `map Test {
            foo = "string"
            foo.f1 = "string"
            foo.f2 = false
            map result foo
          }`
        );
        const mapAst2 = parseMapFromSource(
          `map Test {
            foo.f1 = "string"
            foo.f2 = false
            foo = "string"
            map result foo
          }`
        );

        valid(profileAst, [mapAst1]);
        invalid(profileAst, [mapAst2]);
      });

      describe('reassigned (string)', () => {
        const mapAst1 = parseMapFromSource(
          `map Test {
            a = false
            a.b = "some string"
            map result a.b
          }`
        );
        const mapAst2 = parseMapFromSource(
          `map Test {
            a.b = [1, 2, 3]
            a.b = "some string"
            map result a.b
          }`
        );
        const mapAst3 = parseMapFromSource(
          `map Test {
            a.b = "some string"
            a = false
            map result a
          }`
        );
        const mapAst4 = parseMapFromSource(
          `map Test {
            a.b = "some string"
            a.b = false
            map result a.b
          }`
        );

        valid(profileAst, [mapAst1, mapAst2]);
        invalid(profileAst, [mapAst3, mapAst4]);
      });

      describe('using variable with string key', () => {
        const mapAst1 = parseMapFromSource(
          `map Test {
            foo.bar.a = "some string"
            map result "foo.bar".a
          }`
        );
        const mapAst2 = parseMapFromSource(
          `map Test {
            foo.bar.a = "some string"
            map result "foo.bar".a
            foo.bar.a = "some string"
            map result foo["bar.a"]
          }`
        );
        const mapAst3 = parseMapFromSource(
          `map Test {
            foo.bar.a = false
            map result "foo.bar".a
          }`
        );

        valid(profileAst, [mapAst1, mapAst2]);
        invalid(profileAst, [mapAst3]);
      });

      describe('wrong structure', () => {
        const mapAst1 = parseMapFromSource(
          `map Test {
            a.b = false
            map result a.b
          }`
        );

        invalid(profileAst, [mapAst1]);
      });

      describe('in different scopes', () => {
        const mapAst1 = parseMapFromSource(
          `map Test {
            a.c = false
            b = "some string"
            http GET "http://example.com/" {
              response {
                a.c = "some string"
          
                c = "some string"
          
                map result a.c
          
                map result b
              }
            }
            map result a.c
          }`
        );

        invalid(profileAst, [mapAst1]);
      });
    });

    describe('result is conditioned', () => {
      const profileAst = parseProfileFromSource(
        `usecase Test {
          result {
            f1 {
              inner string
            }
          }
        }`
      );
      const mapAst = parseMapFromSource(
        `map Test {
          map result if (cond) {
            f1.inner = {}
          }
        }`
      );

      valid(profileAst, [mapAst]);
    });

    describe('error is conditioned', () => {
      const profileAst = parseProfileFromSource(
        `usecase Test {
          error {
            f1 {
              inner string
            }
          }
        }`
      );
      const mapAst = parseMapFromSource(
        `map Test {
          map error if (cond) {
            f1.inner = {}
          }
          map error if (cond) "some string"
        }`
      );

      valid(profileAst, [mapAst]);
    });
  });

  describe('input', () => {
    const profileAstStrict = parseProfileFromSource(
      `usecase Test {
        input {
          person! {
            from! string!
            to! string!
          }!

          to! string!
          from! string!
          text! string!
        }
      }`
    );
    const profileAst = parseProfileFromSource(
      `usecase Test {
        input {
          person {
            from string
            to string
          }
          to string
          from string
          text string
        }
      }`
    );

    describe('input referenced in HttpCallStatement', () => {
      const mapAst1 = parseMapFromSource(
        `map Test {
          http POST "http://www.example.com/" {
            request {
              body {
                to = input.to
                sms.from = input.from
                sms.text = input.text
                to.person = input.person.to
              }
            }
        
            response 200 {
              map result "OK"
            }
          }
        }`
      );
      const mapAst2 = parseMapFromSource(
        `map Test {
          http POST "http://www.example.com/" {
            request {
              body {
                to = input.wrong
                sms.from = input.from
                sms.text = input.text
                to.person = input.person.wrong
              }
            }
        
            response 200 {
              map result "OK"
            }
          }
        }`
      );

      describe('with input', () => {
        validWithWarnings(
          profileAst,
          [mapAst1],
          [
            'OutcomeStatement - Result Not Found: returning "OK", but there is no result defined in usecase',
          ]
        );
        invalidWithErrors(
          profileAst,
          [mapAst2],
          [
            'JessieExpression - Wrong Input Structure: expected person, to, from, text, but got input.wrong',
            'PropertyAccessExpression - Wrong Input Structure: expected person, to, from, text, but got input.wrong',
            'JessieExpression - Wrong Input Structure: expected person, to, from, text, but got input.person.wrong',
            'PropertyAccessExpression - Wrong Input Structure: expected person, to, from, text, but got input.person.wrong',
          ],
          [
            'OutcomeStatement - Result Not Found: returning "OK", but there is no result defined in usecase',
          ]
        );
      });

      describe('with strict input', () => {
        validWithWarnings(
          profileAstStrict,
          [mapAst1],
          [
            'OutcomeStatement - Result Not Found: returning "OK", but there is no result defined in usecase',
          ]
        );
        invalidWithErrors(
          profileAstStrict,
          [mapAst2],
          [
            'JessieExpression - Wrong Input Structure: expected person, to, from, text, but got input.wrong',
            'PropertyAccessExpression - Wrong Input Structure: expected person, to, from, text, but got input.wrong',
            'JessieExpression - Wrong Input Structure: expected person, to, from, text, but got input.person.wrong',
            'PropertyAccessExpression - Wrong Input Structure: expected person, to, from, text, but got input.person.wrong',
          ],
          [
            'OutcomeStatement - Result Not Found: returning "OK", but there is no result defined in usecase',
          ]
        );
      });
    });

    describe('input referenced in SetStatement', () => {
      const mapAst1 = parseMapFromSource(
        `map Test {
          set {
            a = input.from
            b = input.person.from
          }
        }`
      );
      const mapAst2 = parseMapFromSource(
        `map Test {
          set {
            a = input.wrong
            b = input.person.wrong
          }
        }`
      );

      describe('with input', () => {
        validWithWarnings(profileAst, [mapAst1]);
        invalidWithErrors(
          profileAst,
          [mapAst2],
          [
            'JessieExpression - Wrong Input Structure: expected person, to, from, text, but got input.wrong',
            'PropertyAccessExpression - Wrong Input Structure: expected person, to, from, text, but got input.wrong',
            'JessieExpression - Wrong Input Structure: expected person, to, from, text, but got input.person.wrong',
            'PropertyAccessExpression - Wrong Input Structure: expected person, to, from, text, but got input.person.wrong',
          ],
          []
        );
      });

      describe('with strict input', () => {
        validWithWarnings(profileAstStrict, [mapAst1]);
        invalidWithErrors(
          profileAstStrict,
          [mapAst2],
          [
            'JessieExpression - Wrong Input Structure: expected person, to, from, text, but got input.wrong',
            'PropertyAccessExpression - Wrong Input Structure: expected person, to, from, text, but got input.wrong',
            'JessieExpression - Wrong Input Structure: expected person, to, from, text, but got input.person.wrong',
            'PropertyAccessExpression - Wrong Input Structure: expected person, to, from, text, but got input.person.wrong',
          ],
          []
        );
      });
    });

    describe('input referenced in ConditionAtomNode', () => {
      const mapAst1 = parseMapFromSource(
        `map Test {
          a = 25 + 10
          map result input.person.from
        }`
      );
      const mapAst2 = parseMapFromSource(
        `map Test {
          a = 25 + 10
          map result input.person.wrong
        }`
      );

      describe('with input', () => {
        validWithWarnings(
          profileAst,
          [mapAst1],
          [
            'OutcomeStatement - Result Not Found: returning "JessieExpression", but there is no result defined in usecase',
          ]
        );
        invalidWithErrors(
          profileAst,
          [mapAst2],
          [
            'JessieExpression - Wrong Input Structure: expected person, to, from, text, but got input.person.wrong',
            'PropertyAccessExpression - Wrong Input Structure: expected person, to, from, text, but got input.person.wrong',
          ],
          [
            'OutcomeStatement - Result Not Found: returning "JessieExpression", but there is no result defined in usecase',
          ]
        );
      });

      describe('with strict input', () => {
        validWithWarnings(
          profileAstStrict,
          [mapAst1],
          [
            'OutcomeStatement - Result Not Found: returning "JessieExpression", but there is no result defined in usecase',
          ]
        );
        invalidWithErrors(
          profileAstStrict,
          [mapAst2],
          [
            'JessieExpression - Wrong Input Structure: expected person, to, from, text, but got input.person.wrong',
            'PropertyAccessExpression - Wrong Input Structure: expected person, to, from, text, but got input.person.wrong',
          ],
          [
            'OutcomeStatement - Result Not Found: returning "JessieExpression", but there is no result defined in usecase',
          ]
        );
      });
    });

    describe('input referenced in arguments of CallStatement', () => {
      const mapAst1 = parseMapFromSource(
        `operation Foo {}
        
        map Test {
          call Foo(from.person = input.person.from, to.person = input.person.to, message = input.text) {
          }
        }`
      );
      const mapAst2 = parseMapFromSource(
        `operation Foo {}
        
        map Test {
          call Foo(from.person = input.person.from, to.person = input.person.wrong, message = input.so.wrong, super.wrong = input.person.something.really.wrong.do.not.do.this) {
          }
        }`
      );

      describe('with input', () => {
        validWithWarnings(profileAst, [mapAst1]);
        invalidWithErrors(
          profileAst,
          [mapAst2],
          [
            'JessieExpression - Wrong Input Structure: expected person, to, from, text, but got input.person.wrong',
            'PropertyAccessExpression - Wrong Input Structure: expected person, to, from, text, but got input.person.wrong',
            'JessieExpression - Wrong Input Structure: expected person, to, from, text, but got input.so.wrong',
            'PropertyAccessExpression - Wrong Input Structure: expected person, to, from, text, but got input.so.wrong',
            'JessieExpression - Wrong Input Structure: expected person, to, from, text, but got input.person.something.really.wrong.do.not.do.this',
            'PropertyAccessExpression - Wrong Input Structure: expected person, to, from, text, but got input.person.something.really.wrong.do.not.do.this',
          ],
          []
        );
      });

      describe('with strict input', () => {
        validWithWarnings(profileAstStrict, [mapAst1]);
        invalidWithErrors(
          profileAstStrict,
          [mapAst2],
          [
            'JessieExpression - Wrong Input Structure: expected person, to, from, text, but got input.person.wrong',
            'PropertyAccessExpression - Wrong Input Structure: expected person, to, from, text, but got input.person.wrong',
            'JessieExpression - Wrong Input Structure: expected person, to, from, text, but got input.so.wrong',
            'PropertyAccessExpression - Wrong Input Structure: expected person, to, from, text, but got input.so.wrong',
            'JessieExpression - Wrong Input Structure: expected person, to, from, text, but got input.person.something.really.wrong.do.not.do.this',
            'PropertyAccessExpression - Wrong Input Structure: expected person, to, from, text, but got input.person.something.really.wrong.do.not.do.this',
          ],
          []
        );
      });
    });
  });

  describe('input & result', () => {
    describe('map is using http call', () => {
      const profileAst = parseProfileFromSource(
        `usecase Test {
          input {
            to string
            from
          }
          result {
            from string
            text string
          }
        }`
      );
      const mapAst1 = parseMapFromSource(
        `map Test {
          some.variable = "string"
          http POST "http://example.com/{some.variable}/{input.from}" {
            response 200 {
              map result {
                from = "some string"
                text = "some string"
              }
            }
          }
        }`
      );
      const mapAst2 = parseMapFromSource(
        `map Test {
          some.variable = "string"
          http POST "http://example.com/{some.variable}/{input.to}" {
            response 200 {
              map result {
                from = "some string"
                text = "some string"
              }
            }
          }
        }`
      );
      const mapAst3 = parseMapFromSource(
        `map Test {
          http POST "http://www.example.com/{input.wrong}" {
            response 200 {
              map result {
                from = "some string"
                text = "some string"
              }
            }
          }
        }`
      );
      const mapAst4 = parseMapFromSource(
        `map Test {
          some.variable = "string"
          http POST "http://example.com/{some.variable}/{input.from}" {
            response 200 {
              map result {
                from = {}
                text = "some string"
              }
            }
          }
        }`
      );

      validWithWarnings(profileAst, [mapAst1, mapAst2]);
      invalidWithErrors(
        profileAst,
        [mapAst3, mapAst4],
        [
          'JessieExpression - Wrong Input Structure: expected to, from, but got input.wrong',
          'PropertyAccessExpression - Wrong Input Structure: expected to, from, but got input.wrong',
        ],
        [],
        [
          'JessieExpression - Wrong Structure: expected string, but got "{}"',
          'ObjectLiteralExpression - Wrong Structure: expected string, but got "{}"',
        ],
        []
      );
    });

    describe('map is using inline call', () => {
      const profileAst = parseProfileFromSource(
        `usecase Test {
          input {
            from boolean
          }

          result {
            from string
            text string
          }
        }`
      );
      const mapAst1 = parseMapFromSource(
        `operation Foo {
          return "some string"
        }
        
        operation Bar {
          return "some string"
        }
        
        map Test {
          map result {
            from = call Foo()
            text = call Bar()
          }
        }`
      );
      const mapAst2 = parseMapFromSource(
        `operation Foo {
          return "some string"
        }
        
        operation Bar {
          return {}
        }
        
        map Test {
          from = call Foo(param = input.from)
          text = call Bar()

          outcomeValue = {
            from: from,
            text: text
          }

          map result outcomeValue
        }`
      );
      const mapAst3 = parseMapFromSource(
        `operation Foo {
          return true
        }
        
        map Test {
          map result {
            from = call Foo()
            text = true
          }
        }`
      );
      const mapAst4 = parseMapFromSource(
        `operation Foo {
          return "some string"
        }
        
        operation Bar {
          return {}
        }
        
        map Test {
          from = call Foo(param = input.wrong)
          text = call Bar()

          outcomeValue = {
            from: from,
            text: text
          }

          map result outcomeValue
        }`
      );

      validWithWarnings(profileAst, [mapAst1, mapAst2]);
      invalidWithErrors(
        profileAst,
        [mapAst3, mapAst4],
        ['PrimitiveLiteral - Wrong Structure: expected string, but got "true"'],
        [],
        [
          'JessieExpression - Wrong Input Structure: expected from, but got input.wrong',
          'PropertyAccessExpression - Wrong Input Structure: expected from, but got input.wrong',
        ],
        []
      );
    });
  });

  describe('usecase-map compatibility', () => {
    describe('multiple maps', () => {
      const profileAst = parseProfileFromSource(
        `usecase Test {
          result string
        }`
      );
      const mapAst = parseMapFromSource(
        `map Test {
          map result "some string"
        }
        
        map Test2 {
          map result true
        }`
      );

      valid(profileAst, [mapAst]);
    });

    describe('missing maps', () => {
      const profileAst = parseProfileFromSource(
        `usecase Test1 {
          result string
        }
        usecase Test2 {
          result boolean
        }`
      );
      const mapAst = parseMapFromSource(
        `map Test1 {
          map result "some string"
        }`
      );

      invalid(profileAst, [mapAst]);
    });

    describe('wrong profile name', () => {
      const profileAst = parseProfileFromSource(
        `usecase Test {
          result string
        }`
      );
      const mapAst = parseMap(
        new Source(`profile = "wrong@1.0"
        provider = "test"
        
        map Test {
          map result "some string"
        }`)
      );

      invalid(profileAst, [mapAst]);
    });

    describe('wrong scope', () => {
      const profileAst = parseProfileFromSource(
        `usecase Test {
          result string
        }`
      );
      const mapAst = parseMap(
        new Source(`profile = "starwars/test@1.0"
        provider = "test"
        
        map Test {
          map result "some string"
        }`)
      );

      invalid(profileAst, [mapAst]);
    });

    describe('wrong version', () => {
      const profileAst = parseProfileFromSource(
        `usecase Test {
          result string
        }`
      );
      const mapAst = parseMap(
        new Source(`profile = "test@2.0"
        provider = "test"
        
        map Test {
          map result "some string"
        }`)
      );

      invalid(profileAst, [mapAst]);
    });

    describe('profile result missing', () => {
      const profileAst = parseProfileFromSource(
        `usecase Test {
          error string
        }`
      );
      const mapAst = parseMapFromSource(
        `map Test {
          map result "some string"
        }`
      );

      valid(profileAst, [mapAst]);
    });

    describe('profile error missing', () => {
      const profileAst = parseProfileFromSource(
        `usecase Test {
          result string
        }`
      );
      const mapAst = parseMapFromSource(
        `map Test {
          map error "some string"
        }`
      );

      valid(profileAst, [mapAst]);
    });

    describe('profile input missing', () => {
      const profileAst = parseProfileFromSource(
        `usecase Test {
          error string
        }`
      );
      const mapAst = parseMapFromSource(
        `operation Foo {}
        
        map Test {
          map error if (input.something) "some string"

          output = call Foo(some.key = input.some.variable)

          map result output
        }`
      );

      invalid(profileAst, [mapAst]);
    });
  });
});<|MERGE_RESOLUTION|>--- conflicted
+++ resolved
@@ -55,11 +55,7 @@
         };
       }
 
-<<<<<<< HEAD
       if (result.pass || result.errors.length === 0) {
-=======
-      if (result.pass) {
->>>>>>> c2fe3e74
         return {
           pass: !pass,
           message: () => 'Expected to fail, specified map is valid',
