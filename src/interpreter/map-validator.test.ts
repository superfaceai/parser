--- conflicted
+++ resolved
@@ -11,161 +11,6 @@
 } from './test/validate-custom-matcher';
 import { formatIssues, getProfileOutput, validateMap } from './utils';
 
-<<<<<<< HEAD
-declare global {
-  // eslint-disable-next-line @typescript-eslint/no-namespace
-  namespace jest {
-    interface Matchers<R> {
-      toBeValidMap(
-        profileOutput: ProfileOutput,
-        warnings?: string[],
-        errors?: string[]
-      ): R;
-    }
-  }
-}
-
-expect.extend({
-  toBeValidMap(
-    map: MapASTNode,
-    profileOutput: ProfileOutput,
-    warnings?: string[],
-    errors?: string[]
-  ) {
-    const result = validateMap(profileOutput, map);
-
-    let message = '';
-    let pass = true;
-
-    const issues: { errors: ValidationIssue[]; warnings: ValidationIssue[] } = {
-      errors: [],
-      warnings: [],
-    };
-
-    if (!result.pass) {
-      issues.errors = result.errors;
-    }
-    if (result.warnings && result.warnings.length > 0) {
-      issues.warnings = result.warnings;
-    }
-
-    if (this.isNot) {
-      pass = false;
-
-      if (!errors || errors.length === 0) {
-        return {
-          pass: !pass,
-          message: () => 'Expected to fail, specify the errors',
-        };
-      }
-
-      if (result.pass || result.errors.length === 0) {
-        return {
-          pass: !pass,
-          message: () => 'Expected to fail, specified map is valid',
-        };
-      }
-
-      const err = formatIssues(issues.errors);
-      const warn = formatIssues(issues.warnings);
-
-      message = 'Expected to find errors:\n';
-
-      for (const error of errors) {
-        if (!err.includes(error)) {
-          if (!pass) {
-            pass = true;
-          }
-
-          message += `"${error}"\n`;
-        }
-      }
-
-      message += `in original errors:\n"${err}"\n`;
-
-      if (warnings && warnings.length > 0) {
-        message += '\nExpected to find warnings:\n';
-
-        for (const warning of warnings) {
-          if (!warn.includes(warning)) {
-            if (!pass) {
-              pass = true;
-            }
-
-            message += `"${warning}"\n`;
-          }
-        }
-
-        message += `in original warnings:\n"${warn}"\n`;
-      }
-    } else {
-      const warn = formatIssues(issues.warnings);
-      const err = formatIssues(issues.errors);
-
-      if (!result.pass && result.errors.length > 0) {
-        return {
-          pass: !pass,
-          message: () =>
-            `Expected to pass, specified map is invalid.\nErrors:\n${err}\nWarnings:\n${warn}\n`,
-        };
-      }
-
-      if (warnings && warnings.length > 0) {
-        message += 'Expected to find warnings:\n';
-
-        for (const warning of warnings) {
-          if (!warn.includes(warning)) {
-            if (pass) {
-              pass = false;
-            }
-
-            message += `"${warning}"\n`;
-          }
-        }
-
-        message += `in original warnings:\n"${warn}"\n`;
-      }
-    }
-
-    return {
-      pass,
-      message: (): string => message,
-    };
-  },
-});
-
-function validWithWarnings(
-  profile: ProfileDocumentNode,
-  maps: MapASTNode[],
-  ...warnings: string[][]
-): void {
-  const profileOutput = getProfileOutput(profile);
-
-  it('then validation will pass with warnings', () => {
-    maps.forEach((map, index) => {
-      expect(map).toBeValidMap(profileOutput, warnings[index]);
-    });
-  });
-}
-
-function invalidWithErrors(
-  profile: ProfileDocumentNode,
-  maps: MapASTNode[],
-  ...results: string[][]
-): void {
-  const profileOutput = getProfileOutput(profile);
-
-  it('then validation will fail with errors', () => {
-    let i = 0;
-    maps.forEach(map => {
-      expect(map).not.toBeValidMap(profileOutput, results[i + 1], results[i]);
-      i += 2;
-    });
-  });
-}
-
-=======
->>>>>>> 8f95f25e
 function getIssues(profile: ProfileDocumentNode, maps: MapASTNode[]) {
   const profileOutput = getProfileOutput(profile);
   const output: Record<string, { errors?: string; warnings?: string }> = {};
