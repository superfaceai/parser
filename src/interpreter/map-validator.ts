--- conflicted
+++ resolved
@@ -540,13 +540,10 @@
       return this.isOutcomeWithCondition ? true : false;
     }
 
-<<<<<<< HEAD
     if (!objectStructure || !objectStructure.fields) {
-      throw new Error('This should not happen!');
-=======
-    if (!structureOfFields) {
-      throw new Error('Validated object structure does not contain fields');
->>>>>>> 0e00f3f2
+      throw new Error(
+        'Validated object structure is not defined or does not contain fields'
+      );
     }
 
     // all fields
