--- conflicted
+++ resolved
@@ -1,9 +1,6 @@
 import {
-<<<<<<< HEAD
+  AssignmentNode,
   ComlinkLiteralNode,
-=======
-  AssignmentNode,
->>>>>>> 47309b3d
   isCallStatementNode,
   isHttpCallStatementNode,
   isObjectLiteralNode,
