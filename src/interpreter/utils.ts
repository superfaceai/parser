import {
  AssignmentNode,
  ComlinkAssignmentNode,
  ComlinkLiteralNode,
  isCallStatementNode,
  isComlinkListLiteralNode,
  isComlinkPrimitiveLiteralNode,
  isHttpCallStatementNode,
  isObjectLiteralNode,
  isOutcomeStatementNode,
  isPrimitiveLiteralNode,
  isUseCaseDefinitionNode,
  LiteralNode,
  LocationSpan,
  MapASTNode,
  MapDefinitionNode,
  OperationDefinitionNode,
  OutcomeStatementNode,
  ProfileASTNode,
  ProfileDocumentNode,
} from '@superfaceai/ast';
import * as ts from 'typescript';

import { TypescriptIdentifier } from './constructs';
<<<<<<< HEAD
import { UseCaseSlotType, ValidationIssue } from './issue';
=======
import { ExamplesValidator } from './example-validator';
import { ValidationIssue } from './issue';
>>>>>>> 51b5c289
import { MapValidator, ValidationResult } from './map-validator';
import { ProfileIOAnalyzer } from './profile-io-analyzer';
import {
  ListStructure,
  ObjectStructure,
  ProfileOutput,
  StructureType,
  VersionStructure,
} from './profile-output';
import { isObjectStructure } from './profile-output.utils';

export function composeVersion(version: VersionStructure): string {
  return (
    `${version.major}.${version.minor}` +
    (version.patch !== undefined ? `.${version.patch}` : '') +
    (version.label ? `-${version.label}` : '')
  );
}

function formatPrimitive(value: string | number | boolean): string {
  if (typeof value === 'string') {
    return `"${value}"`;
  }

  return value.toString();
}

function formatStructure(structure: StructureType | string): string {
  if (typeof structure === 'string') {
    return structure;
  }

  switch (structure.kind) {
    case 'EnumStructure':
      return structure.enums.map(enumValue => enumValue.value).join(' or ');
    case 'ListStructure':
      return `[${formatStructure(structure.value)}]`;
    case 'NonNullStructure':
      return `NonNull ${formatStructure(structure.value)}`;
    case 'ObjectStructure':
      return `{ ${Object.entries(structure.fields ?? [])
        .map(([key, type]) => `${key}: ${formatStructure(type)}`)
        .join(', ')} }`;
    case 'PrimitiveStructure':
      return structure.type;
    case 'ScalarStructure':
      return 'any';
    case 'UnionStructure':
      return structure.types.map(type => formatStructure(type)).join(' | ');
  }
}

function formatLiteral(
  literal:
    | LiteralNode
    | ComlinkLiteralNode
    | AssignmentNode
    | ComlinkAssignmentNode
    | string
): string {
  if (typeof literal === 'string') {
    return literal;
  }

  switch (literal.kind) {
    case 'PrimitiveLiteral':
    case 'ComlinkPrimitiveLiteral':
      return formatPrimitive(literal.value);
    case 'ObjectLiteral':
    case 'ComlinkObjectLiteral':
      return `{ ${literal.fields.map(formatLiteral).join(', ')} }`;
    case 'JessieExpression':
      return literal.source ?? literal.expression;
    case 'InlineCall':
      return `call ${literal.operationName}(${literal.arguments
        .map(formatLiteral)
        .join(', ')})`;
    case 'ComlinkListLiteral':
      return `[ ${literal.items.map(formatLiteral).join(', ')} ]`;

    case 'ComlinkAssignment':
    case 'Assignment':
      return `${literal.key.join('.')}: ${formatLiteral(literal.value)}`;
  }
}

export function formatIssueContext(issue: ValidationIssue): string {
  let expected;
  let actual;

  switch (issue.kind) {
    case 'wrongScope':
      return `Wrong Scope: expected ${
        issue.context.expected ?? 'no scope in profile'
      }, but got ${issue.context.actual ?? 'no scope in map'}`;

    case 'wrongProfileName':
      return `Wrong Profile Name: expected "${issue.context.expected}", but got "${issue.context.actual}"`;

    case 'wrongProfileVersion':
      return `Wrong Profile Version: expected "${composeVersion(
        issue.context.expected
      )}", but map requests "${composeVersion(issue.context.actual)}"`;

    case 'mapNotFound':
      return `Map not found: "${issue.context.expected}"`;

    case 'extraMapsFound':
      return `Extra Maps Found: "${issue.context.expected.join(
        ','
      )}", but got "${issue.context.actual.join(', ')}"`;

    case 'outcomeNotDefined':
      return `No ${issue.context.slot} outcome defined`;

    case 'useCaseSlotNotFound':
      actual = `${
        issue.context.expected === UseCaseSlotType.INPUT ? '' : 'returning '
      }"${formatLiteral(issue.context.actual)}"`;

      return `${issue.context.expected} Not Found: ${actual}, but there is no ${issue.context.expected} defined in usecase`;

    case 'wrongObjectStructure':
      expected = formatStructure(issue.context.expected);
      actual = formatLiteral(issue.context.actual);

      return `Wrong Object Structure: expected "${expected}", but got "${actual}"`;

    case 'wrongStructure':
      expected = formatStructure(issue.context.expected);
      actual = formatLiteral(issue.context.actual);

      return `Wrong Structure: expected "${expected}", but got "${actual}"`;

    case 'missingRequired':
      return 'Missing required field';

    case 'wrongInput':
      expected = formatStructure(issue.context.expected);
      actual = formatStructure(issue.context.actual);

      return `Wrong Input Structure: expected "${expected}", but got "${actual}"`;

    case 'wrongVariableStructure':
      expected = formatStructure(issue.context.expected);
      actual = formatLiteral(issue.context.actual);

      return `Wrong Variable Structure: variable ${
        issue.context.name
      } expected "${expected}", but got "${actual.toString()}"`;

    default:
      throw new Error('Invalid issue!');
  }
}

export function formatIssues(issues: ValidationIssue[]): string {
  return issues
    .map(issue => {
      const { kind, location } = issue.context.path;
      const path = location
        ? `${location.start.line}:${location.start.column} ${kind}`
        : kind;

      return `${path} - ${formatIssueContext(issue)}`;
    })
    .join('\n');
}

/**
 * Compares the node with profile output structure. The arguments represent the actual nested level in structure.
 * @param node represents LiteralNode
 * @param structure represent Result or Error and their descendent structure
 */
export function compareStructure(
  node: LiteralNode | ComlinkLiteralNode,
  structure: StructureType
): {
  isValid: boolean;
  objectStructure?: ObjectStructure;
  listStructure?: ListStructure;
} {
  switch (structure.kind) {
    case 'PrimitiveStructure':
      if (
        (isPrimitiveLiteralNode(node) ||
          node.kind === 'ComlinkPrimitiveLiteral') &&
        typeof node.value === structure.type
      ) {
        return { isValid: true };
      }
      break;

    case 'ObjectStructure':
<<<<<<< HEAD
      if (isObjectLiteralNode(node)) {
        return { isValid: true, objectStructure: structure };
=======
      if (isObjectLiteralNode(node) || node.kind === 'ComlinkObjectLiteral') {
        return { isValid: true, structureOfFields: structure.fields };
>>>>>>> 51b5c289
      }
      break;

    case 'ListStructure':
      if (isComlinkListLiteralNode(node)) {
        return { isValid: true, listStructure: structure };
      }
      break;

    case 'EnumStructure':
      if (
        (isPrimitiveLiteralNode(node) || isComlinkPrimitiveLiteralNode(node)) &&
        structure.enums.map(enumValue => enumValue.value).includes(node.value)
      ) {
        return { isValid: true };
      }
      break;

    case 'UnionStructure':
      for (const type of structure.types) {
        const compareResult = compareStructure(node, type);

        if (compareResult.isValid) {
          return compareResult;
        }
      }
  }

  return { isValid: false };
}

export function getOutcomes(
  node: MapDefinitionNode | OperationDefinitionNode,
  isErrorFilter?: boolean
): OutcomeStatementNode[] {
  const filterFunction = (input: MapASTNode): input is OutcomeStatementNode => {
    if (!isOutcomeStatementNode(input)) {
      return false;
    }

    if (isErrorFilter !== undefined && input.isError !== isErrorFilter) {
      return false;
    }

    return true;
  };

  const outcomes = node.statements
    .filter(filterFunction)
    .concat(
      node.statements
        .filter(isCallStatementNode)
        .flatMap(callStatement =>
          callStatement.statements.filter(filterFunction)
        )
    )
    .concat(
      node.statements
        .filter(isHttpCallStatementNode)
        .flatMap(httpCall =>
          httpCall.responseHandlers.flatMap(responseHandler =>
            responseHandler.statements.filter(filterFunction)
          )
        )
    );

  return outcomes;
}

export const mergeVariables = (
  left: Record<string, LiteralNode>,
  right: Record<string, LiteralNode>
): Record<string, LiteralNode> => {
  const result: Record<string, LiteralNode> = {};

  for (const key of Object.keys(left)) {
    result[key] = left[key];
  }
  for (const key of Object.keys(right)) {
    result[key] = right[key];
  }

  return result;
};

export type UseCaseInfo = {
  name: string;
  safety?: 'safe' | 'unsafe' | 'idempotent';
};
export const getProfileUsecases = (
  profile: ProfileDocumentNode
): UseCaseInfo[] => {
  return profile.definitions
    .filter(isUseCaseDefinitionNode)
    .map(definition => ({
      name: definition.useCaseName,
      safety: definition.safety,
    }));
};

export const getProfileOutput = (
  profile: ProfileDocumentNode
): ProfileOutput => {
  const analyzer = new ProfileIOAnalyzer();

  return analyzer.visit(profile);
};

export const validateExamples = (
  profileAst: ProfileASTNode,
  profileOutput?: ProfileOutput
): ValidationResult => {
  const exampleValidator = new ExamplesValidator(profileAst, profileOutput);

  return exampleValidator.validate();
};

export const validateMap = (
  profileOutput: ProfileOutput,
  mapAst: MapASTNode
): ValidationResult => {
  const mapValidator = new MapValidator(mapAst, profileOutput);

  return mapValidator.validate();
};

export function getTypescriptIdentifier(
  node: ts.Node
): TypescriptIdentifier | undefined {
  if (
    ts.isPropertyAccessExpression(node) ||
    ts.isElementAccessExpression(node) ||
    ts.isIdentifier(node)
  ) {
    return node;
  }

  return ts.forEachChild(node, getTypescriptIdentifier);
}

export const REDUDANT_EXPRESSION_CHARACTERS_REGEX = /['"[\]]/g;

export function replaceRedudantCharacters(text: string): string {
  return text.replace(REDUDANT_EXPRESSION_CHARACTERS_REGEX, '');
}

export function validateObjectStructure(
  node: TypescriptIdentifier,
  structure: ObjectStructure
): StructureType | undefined {
  if (ts.isIdentifier(node)) {
    return structure;
  }

  let expression: ts.LeftHandSideExpression;
  let name: ts.PrivateIdentifier | ts.Expression;

  if (ts.isElementAccessExpression(node)) {
    expression = node.expression;
    name = node.argumentExpression;
  } else {
    expression = node.expression;
    name = node.name;
  }

  const key = replaceRedudantCharacters(name.getText());
  let outputStructure: StructureType | undefined;

  if (
    ts.isPropertyAccessExpression(expression) ||
    ts.isElementAccessExpression(expression)
  ) {
    outputStructure = validateObjectStructure(expression, structure);
  } else if (ts.isIdentifier(expression)) {
    if (!structure.fields) {
      return undefined;
    }

    return structure.fields[key];
  }

  if (
    !outputStructure ||
    !isObjectStructure(outputStructure) ||
    !outputStructure.fields
  ) {
    return undefined;
  }

  return outputStructure.fields[key];
}

export function findTypescriptIdentifier(name: string, node: ts.Node): boolean {
  if (
    ts.isPropertyAccessExpression(node) ||
    ts.isElementAccessExpression(node)
  ) {
    return findTypescriptIdentifier(name, node.expression);
  }
  if (ts.isIdentifier(node)) {
    return node.text === name;
  }

  return false;
}

export function findTypescriptProperty(name: string, node: ts.Node): boolean {
  if (ts.isPropertyAccessExpression(node)) {
    return ts.isIdentifier(node.expression)
      ? name === node.name.text
      : findTypescriptProperty(name, node.expression);
  }

  if (ts.isElementAccessExpression(node)) {
    return ts.isIdentifier(node.expression)
      ? name === replaceRedudantCharacters(node.argumentExpression.getText())
      : findTypescriptProperty(name, node.expression);
  }

  return false;
}

export function getTypescriptIdentifierName(node: ts.Node): string {
  if (ts.isIdentifier(node)) {
    return node.text;
  }

  if (ts.isPropertyAccessExpression(node)) {
    return replaceRedudantCharacters(node.getText());
  }

  if (ts.isElementAccessExpression(node)) {
    return replaceRedudantCharacters(
      `${node.expression.getText()}.${node.argumentExpression.getText()}`
    );
  }

  return 'undefined';
}

export function getVariableName(
  node: TypescriptIdentifier | ts.LeftHandSideExpression,
  name?: string
): string {
  name = name ? replaceRedudantCharacters(name) : '';

  if (ts.isIdentifier(node) || ts.isStringLiteral(node)) {
    return name !== '' ? `${node.text}.${name}` : node.text;
  }

  if (ts.isPropertyAccessExpression(node)) {
    name = name !== '' ? `${node.name.text}.${name}` : node.name.text;

    return getVariableName(node.expression, name);
  }

  if (ts.isElementAccessExpression(node)) {
    const nodeName = (node.argumentExpression as ts.Identifier).text;
    name = name !== '' ? `${nodeName}.${name}` : nodeName;

    return getVariableName(node.expression, name);
  }

  return 'undefined';
}

export const buildAssignment = (
  key: string[],
  value: LiteralNode,
  location?: LocationSpan
): AssignmentNode => ({ kind: 'Assignment', key, value, location });<|MERGE_RESOLUTION|>--- conflicted
+++ resolved
@@ -4,6 +4,7 @@
   ComlinkLiteralNode,
   isCallStatementNode,
   isComlinkListLiteralNode,
+  isComlinkObjectLiteralNode,
   isComlinkPrimitiveLiteralNode,
   isHttpCallStatementNode,
   isObjectLiteralNode,
@@ -22,12 +23,8 @@
 import * as ts from 'typescript';
 
 import { TypescriptIdentifier } from './constructs';
-<<<<<<< HEAD
+import { ExampleValidator } from './example-validator';
 import { UseCaseSlotType, ValidationIssue } from './issue';
-=======
-import { ExamplesValidator } from './example-validator';
-import { ValidationIssue } from './issue';
->>>>>>> 51b5c289
 import { MapValidator, ValidationResult } from './map-validator';
 import { ProfileIOAnalyzer } from './profile-io-analyzer';
 import {
@@ -213,8 +210,7 @@
   switch (structure.kind) {
     case 'PrimitiveStructure':
       if (
-        (isPrimitiveLiteralNode(node) ||
-          node.kind === 'ComlinkPrimitiveLiteral') &&
+        (isPrimitiveLiteralNode(node) || isComlinkPrimitiveLiteralNode(node)) &&
         typeof node.value === structure.type
       ) {
         return { isValid: true };
@@ -222,13 +218,8 @@
       break;
 
     case 'ObjectStructure':
-<<<<<<< HEAD
-      if (isObjectLiteralNode(node)) {
+      if (isObjectLiteralNode(node) || isComlinkObjectLiteralNode(node)) {
         return { isValid: true, objectStructure: structure };
-=======
-      if (isObjectLiteralNode(node) || node.kind === 'ComlinkObjectLiteral') {
-        return { isValid: true, structureOfFields: structure.fields };
->>>>>>> 51b5c289
       }
       break;
 
@@ -341,7 +332,7 @@
   profileAst: ProfileASTNode,
   profileOutput?: ProfileOutput
 ): ValidationResult => {
-  const exampleValidator = new ExamplesValidator(profileAst, profileOutput);
+  const exampleValidator = new ExampleValidator(profileAst, profileOutput);
 
   return exampleValidator.validate();
 };
